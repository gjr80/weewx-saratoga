##errorCatcher Echo
#*
A template to generate WEEWXtags.php for the Saratoga Weather Website templates.

Copyright (C) 2021 Gary Roderick                    gjroderick<at>gmail.com

This program is free software: you can redistribute it and/or modify it under
the terms of the GNU General Public License as published by the Free Software
Foundation, either version 3 of the License, or (at your option) any later
version.

This program is distributed in the hope that it will be useful, but WITHOUT ANY
WARRANTY; without even the implied warranty of MERCHANTABILITY or FITNESS FOR A
PARTICULAR PURPOSE.  See the GNU General Public License for more details.

You should have received a copy of the GNU General Public License along with
this program.  If not, see http://www.gnu.org/licenses/.


Description

This template is part of the WeeWX-Saratoga extension and produces a PHP tag
file containing data for use with Saratoga Weather Website templates.

Pre-Requisites

- WeeWX-Saratoga WeeWX extension
- PyEphem for inclusion of ephemeris and insolation data

Version: 0.1.1                                      Date: 21 May 2021
*#
#*
Inline python code to setup/initialise a number of variables for use in the
template
*#
#from datetime import date
#import datetime
#import locale
#import time
#import math
#from weeutil.weeutil import to_bool
#set $version = '0.1.1'
#*
Setup date-time format strings
*#
#set $dmYFormat = $skin_dict.Units.TimeFormats.get('date_f', '%-d/%-m/%Y').replace('%', '').replace('-', '').lower()
#set $timeFormat = $skin_dict.Units.TimeFormats.get('time_f', '%H:%M')
#set $secondFormat = $skin_dict.Units.TimeFormats.get('second_f', '%S')
#set $timeLongFormat = ':'.join([$timeFormat, $secondFormat])
#set $minuteFormat = $skin_dict.Units.TimeFormats.get('minute_f', '%M')
#set $hourFormat = $skin_dict.Units.TimeFormats.get('hour_f', '%H')
#set $dateFormat = $skin_dict.Units.TimeFormats.get('date_f', '%-d/%-m/%Y')
#set $dayFormat = $skin_dict.Units.TimeFormats.get('day_f', '%-d')
#set $dayNameFormat = $skin_dict.Units.TimeFormats.get('day_name_f', '%A')
#set $dayOfWeekFormat = $skin_dict.Units.TimeFormats.get('day_of_week_f', '%w')
#set $dayOfYearFormat = $skin_dict.Units.TimeFormats.get('day_of_year_f', '%j')
#set $monthFormat = $skin_dict.Units.TimeFormats.get('month_f', '%-m')
#set $monthNameFormat = $skin_dict.Units.TimeFormats.get('month_name_f', '%B')
#set $yearFormat = $skin_dict.Units.TimeFormats.get('year_f', '%Y')
#set $dateTimeFormat = $skin_dict.Units.TimeFormats.get('date_time_f', '%-d/%-m/%Y %H:%M')
#set $ephemFormat = $skin_dict.Units.TimeFormats.get('ephem_f', '%H:%M UTC %-d %B %Y')
#set $ephemDateFormat = $skin_dict.Units.TimeFormats.get('ephem_date_f', '%-d %B %Y')
#set $recordFormat = $skin_dict.Units.TimeFormats.get('record_f', '%-d %B %Y')
#*
Setup a couple of shorthand variables
*#
#set $naString=$skin_dict.Units.StringFormats.get('NONE', '--')
#set $now = $current.dateTime.raw
#*
Localize numbers (decimal point)
*#
#set $localize_num = to_bool($skin_dict.get('localize_numbers', False))
#if $localize_num
#set $zero_decimal = locale.format_string('%.1f', 0)
#else
#set $zero_decimal = '0.0'
#end if
#*
Astronomical tags/calculations
*#
#if $almanac.hasExtras
    #set $changeInDaySeconds = ($almanac.sun.set.raw - $almanac.sun.rise.raw) - ($yest_almanac.sun.set.raw - $yest_almanac.sun.rise.raw)
    #set $changeInDay = $time.gmtime(round(abs($changeInDaySeconds), 1))
    #if $changeInDaySeconds < 0
        #set $cidSign="-"
    #else
        #set $cidSign=""
    #end if
    #if ($now > $almanac.sun.rise.raw) and ($now < $almanac.sun.set.raw)
        #set $dayornight = "Day"
    #else
        #set $dayornight = "Night"
    #end if
    #set $dayLength = $time.gmtime($almanac.sun.set.raw - $almanac.sun.rise.raw)
    #set $moonAge = $time.gmtime($now - $almanac.previous_new_moon.raw)
    #set $moonDays = int(($now - $almanac.previous_new_moon.raw)/86400)
#else
    #set $changeInDay = $time.gmtime(($almanac.sunset.raw - $almanac.sunrise.raw) - ($yest_almanac.sunset.raw - $yest_almanac.sunrise.raw))
    #if int(($almanac.sunset.raw - $almanac.sunrise.raw) - ($yest_almanac.sunset.raw - $yest_almanac.sunrise.raw)) < 0
        #set $cidSign="-"
    #else
        #set $cidSign=""
    #end if
    #if ($now > $almanac.sunrise.raw) and ($now < $almanac.sunset.raw)
        #set $dayornight = "Day"
    #else
        #set $dayornight = "Night"
    #end if
    #set $dayLength = $time.gmtime($almanac.sunset.raw - $almanac.sunrise.raw)
#end if
#if $varExists('$next_perigee_ts')
    #try
        #set $nextPerigee = $time.strftime($ephemFormat, $time.gmtime($next_perigee_ts.raw))
    #except
        #set $nextPerigee = $naString
    #end try
#else
    #set $nextPerigee = $naString
#end if
#if $varExists('$next_apogee_ts')
    #try
        #set $nextApogee = $time.strftime($ephemFormat, $time.gmtime($next_apogee_ts.raw))
    #except
        #set $nextApogee = $naString
    #end try
#else
    #set $nextApogee = $naString
#end if
#if $varExists('$next_solar_eclipse')
    #try
        #set $nextSolarEclipse = $time.strftime($ephemFormat, $time.gmtime($next_solar_eclipse.raw))
    #except
        #set $nextSolarEclipse = $naString
    #end try
#else
    #set $nextSolarEclipse = $naString
#end if
#if $varExists('$next_lunar_eclipse')
    #try
        #set $nextLunarEclipse = $time.strftime($ephemFormat, $time.gmtime($next_lunar_eclipse.raw))
    #except
        #set $nextLunarEclipse = $naString
    #end try
#else
    #set $nextLunarEclipse = $naString
#end if
#if $varExists('$next_perihelion')
    #try
        #set $nextPerihelion = $time.strftime($ephemFormat, $time.gmtime($next_perihelion.raw))
    #except
        #set $nextPerihelion = $naString
    #end try
#else
    #set $nextPerihelion = $naString
#end if
#if $varExists('$next_aphelion')
    #try
        #set $nextAphelion = $time.strftime($ephemFormat, $time.gmtime($next_aphelion.raw))
    #except
        #set $nextAphelion = $naString
    #end try
#else
    #set $nextAphelion = $naString
#end if
##
## hot and cold days calculations
#set $monthDaysHot35 = $month.outTemp.max_ge((35.0,"degree_C")).format(format_string="%6d", add_label=False, localize=$localize_num).strip
#set $monthDaysHot30 = $month.outTemp.max_ge((30.0,"degree_C")).format(format_string="%6d", add_label=False, localize=$localize_num).strip
#set $monthDaysHot25 = $month.outTemp.max_ge((25.0,"degree_C")).format(format_string="%6d", add_label=False, localize=$localize_num).strip
#set $monthDaysCold5 = $month.outTemp.min_le((5.0,"degree_C")).format(format_string="%6d", add_label=False, localize=$localize_num).strip
#set $monthDaysCold0 = $month.outTemp.min_le((0.0,"degree_C")).format(format_string="%6d", add_label=False, localize=$localize_num).strip
#set $monthDaysColdm15 = $month.outTemp.min_le((-15.0,"degree_C")).format(format_string="%6d", add_label=False, localize=$localize_num).strip
##
## max gust last hour calculation
#set $max_gust_last_hour_ts = $span($hour_delta=1).windGust.maxtime.raw
##
## max average wind direction calculations
#set $max_av_wind_ts = $day.windSpeed.maxtime.raw
#set $yest_max_av_wind_ts = $yesterday.windSpeed.maxtime.raw
##
## rain days calculations
##
#if $unit.unit_type_dict.group_rain == "mm"
    #set $minRain =(0.1, "mm")
#elif $unit.unit_type_dict.group_rain == "inch"
    #set $minRain =(0.005, "inch")
#else
    #set $minRain =(.01, "cm")
#end if
#set $monthRainDays = $month.rain.sum_ge($minRain).format(format_string="%4d", add_label=False, None_string="0", localize=$localize_num).strip()
#set $yearRainDays = $year.rain.sum_ge($minRain).format(format_string="%4d", add_label=False, None_string="0", localize=$localize_num).strip()
##
## sunshine hours calculation
#try
    #set $today_hours = $day($data_binding='ws_binding').sunshine.sum.hour.raw
    #set $today_sunshine_hours = '%02d:%02d' % (int($today_hours), round(60.0 * ($today_hours - int($today_hours))))
#except (TypeError, NotFound)
    #set $today_sunshine_hours = '00:00'
#end try
#try
    #set $yesterday_hours = $yesterday($data_binding='ws_binding').sunshine.sum.hour.raw
    #set $yesterday_sunshine_hours = '%02d:%02d' % (int($yesterday_hours), round(60.0 * ($yesterday_hours - int($yesterday_hours))))
#except (TypeError, NotFound)
    #set $yesterday_sunshine_hours = '00:00'
#end try
#try
    #set $month_hours = $month($data_binding='ws_binding').sunshine.sum.hour.raw
    #set $month_sunshine_hours = '%02d:%02d' % (int($month_hours), round(60.0 * ($month_hours - int($month_hours))))
#except (TypeError, NotFound)
    #set $month_sunshine_hours = '00:00'
#end try
#try
    #set $year_hours = $year($data_binding='ws_binding').sunshine.sum.hour.raw
    #set $year_sunshine_hours = '%02d:%02d' % (int($year_hours), round(60.0 * ($year_hours - int($year_hours))))
#except (TypeError, NotFound)
    #set $year_sunshine_hours = '00:00'
#end try
##
#raw
<?php
//
// WEEWXtags.php v#end raw$version#raw
//
// allow viewing of generated source
if ( isset($_REQUEST['sce']) && strtolower($_REQUEST['sce']) == 'view' ) {
//--self downloader --
   $filenameReal = __FILE__;
   $download_size = filesize($filenameReal);
   header('Pragma: public');
   header('Cache-Control: private');
   header('Cache-Control: no-cache, must-revalidate');
   header("Content-type: text/plain");
   header("Accept-Ranges: bytes");
   header("Content-Length: $download_size");
   header('Connection: close');
   readfile($filenameReal);
   exit;
}
//
// Units
// -----#end raw
#raw $uomtemp = #end raw '$unit.unit_type.outTemp[-1:]'; //  = 'C', 'F',  (or  'C', 'F', or '&deg;C', '&deg;F' )
#raw $uombaro = #end raw '$unit.unit_type.barometer'; //  = 'inHg', 'hPa', 'kPa', 'mb'
#raw $uomwind = #end raw '$unit.label.windSpeed.strip()'; //  = 'kts','mph','kmh','km/h','m/s','Bft'
#raw $uomrain = #end raw '$unit.label.rain.strip()'; //  = 'mm', 'in'
#raw $datefmt = #end raw '$dmYFormat.strip()'; //  =  'd/m/y', 'm/d/y'
#raw $uomdistance = #end raw '$unit.unit_type.windrun[0:2]'; // = 'mi','km'  (for windrun variables)
//
// General or Non-Weather Specific Sun/Moon
// ----------------------------------------
#raw $time = #end raw '$current.dateTime.format($timeFormat)';
#raw $date = #end raw '$current.dateTime.format($dateFormat)';
#if $almanac.hasExtras
#raw $sunrise = #end raw '$almanac.sun.rise.format($timeFormat)';
#else
#raw $sunrise = #end raw '$almanac.sunrise.format($timeFormat)';
#end if
#raw $time_minute = #end raw '$current.dateTime.format($minuteFormat)';
#raw $time_hour = #end raw '$current.dateTime.format($hourFormat)';
#raw $date_day = #end raw '$current.dateTime.format($dayFormat)';
#raw $date_month = #end raw '$current.dateTime.format($monthFormat)';
#raw $date_year = #end raw '$current.dateTime.format($yearFormat)';
#raw $monthname = #end raw '$current.dateTime.format($monthNameFormat)';    // Current month name
#raw $dayname = #end raw '$current.dateTime.format($dayNameFormat)';    // Current day name
#if $almanac.hasExtras
#raw $sunset = #end raw '$almanac.sun.set.format($timeFormat)';// sunset time
#raw $moonrisedate = #end raw '$almanac.moon.next_rising.format($dateFormat)';// moon rise date
#raw $moonrise = #end raw '$almanac.moon.next_rising.format($timeFormat)';// moon rise time
#raw $moonsetdate = #end raw '$almanac.moon.next_setting.format($dateFormat)';// moon set date
#raw $moonset = #end raw '$almanac.moon.next_setting.format($timeFormat)';// moon set time
#raw $moonage = #end raw 'Moon age: $moonDays $time.strftime("days,"+$hourFormat+" hours,"+$minuteFormat+" minutes", $moonAge),$almanac.moon_fullness%';// current age of the moon (days since new moon)
#raw $moonphase = #end raw '$almanac.moon_fullness%';// Moon phase %
#raw $moonphasename = #end raw '$almanac.moon_phase'; // 10.36z addition
#raw $morningciviltwilight = #end raw '$almanac(horizon=-6).sun(use_center=1).rise.format($timeFormat)';
#raw $eveningciviltwilight = #end raw '$almanac(horizon=-6).sun(use_center=1).set.format($timeFormat)';
#raw $morningastrotwilight = #end raw '$almanac(horizon=-18).sun(use_center=1).rise.format($timeFormat)';
#raw $eveningastrotwilight = #end raw '$almanac(horizon=-18).sun(use_center=1).set.format($timeFormat)';
#raw $marchequinox = #end raw '$time.strftime($ephemFormat, $equinox.vernal_equinox)';// March equinox date
#raw $junesolstice = #end raw '$time.strftime($ephemFormat, $equinox.summer_solstice)';// June solstice date
#raw $sepequinox = #end raw '$time.strftime($ephemFormat, $equinox.autumnal_equinox)';// September equinox date
#raw $decsolstice = #end raw '$time.strftime($ephemFormat, $equinox.winter_solstice)';// December solstice date
#raw $newmoon = #end raw '$time.strftime($ephemFormat, $moonPhase.prev_new_moon)';// Date/time of the previous new moon
#raw $nextnewmoon = #end raw '$time.strftime($ephemFormat, $moonPhase.next_new_moon)';// Date/time of the next new moon for next month
#raw $firstquarter = #end raw '$time.strftime($ephemFormat, $moonPhase.first_quarter)';// Date/time of the next/last first quarter moon
#raw $lastquarter = #end raw '$time.strftime($ephemFormat, $moonPhase.last_quarter)';// Date/time of the next/last last quarter moon
#raw $fullmoon = #end raw '$time.strftime($ephemFormat, $moonPhase.full_moon)';// Date/time of the next/last full moon
#raw $fullmoondate = #end raw '$time.strftime($ephemDateFormat, $moonPhase.full_moon)';// Date of the next/last full moon (date only)
#else
#raw $sunset = #end raw '$almanac.sunset.format($timeFormat)';// sunset time
#raw $moonphase = #end raw '$almanac.moon_fullness%';// Moon phase %
#raw $moonphasename = #end raw '$almanac.moon_phase'; // 10.36z addition
#end if
#raw $moonperihel = #end raw '$nextPerihelion';// Next Moon perihel date
#raw $moonaphel = #end raw '$nextAphelion';// Next moon perihel date
#raw $moonperigee = #end raw '$nextPerigee';// Next moon perigee date
#raw $moonapogee = #end raw '$nextApogee';// Next moon apogee date
#raw $suneclipse = #end raw '$nextSolarEclipse';// Next sun eclipse
#raw $mooneclipse = #end raw '$nextLunarEclipse';// Next moon eclipse date
#raw $easterdate = #end raw '$current.Easter.format($ephemDateFormat)';// Next Easter date
#raw $chinesenewyear = #end raw '$cny.format($ephemDateFormat)';// Chinese new year
#raw $suntransit = #end raw '$almanac.sun.transit.format(' '.join([$timeFormat, $dateFormat]))';
#raw $moontransittime = #end raw '$almanac.moon.transit.format($timeFormat)';
#raw $suntransittime = #end raw '$almanac.sun.transit.format($timeFormat)';
#raw $moontransit = #end raw '$almanac.moon.transit.format(' '.join([$timeFormat, $dateFormat]))';
#raw $hoursofpossibledaylight = #end raw '$time.strftime($timeFormat, $dayLength)';// Total hours/minutes of possible daylight for today
#raw $stationaltitude = #end raw '$station.altitude.foot.format(add_label=False, localize=$localize_num)';   // Station altitude, feet, as set in the units setup
#raw $stationlatitude = #end raw '$lat_dms'; // Latitude (from the sun moon rise/set setup)
#raw $stationlongitude = #end raw '$long_dms';   // Longitude (from the sun moon rise/set setup)
#raw $windowsuptime = #end raw '$station.os_uptime'; // uptime for OS on system
#raw $freememory = #end raw '$freeMemory'; // amount of free memory on the pc
#raw $Startimedate = #end raw '$launchtime.format($dateTimeFormat)'; // Time/date WeeWX was started
#raw $swversion = #end raw '$station.version';  // Weather Display version number you are running
#raw $swversiononly = #end raw '$station.version';
#raw $timeofnextupdate = #end raw '$next_update.format($timeFormat)';    // Time of next Update/Upload of the weather data to your web page
#raw $heatcolourword = #end raw '$heatColorWord';   // How hot/cold it feels at the moment, based on the humidex, used with the conditionscolour.jpg
//
// Temperature/Humidity
// --------------------
// Current:
// --------
#raw $temperature = #end raw '$current.outTemp.format(add_label=False, localize=$localize_num)';
#raw $tempnodp = #end raw '$current.outTemp.format(format_string="%.0f", add_label=False, localize=$localize_num)';
#raw $humidity = #end raw '$current.outHumidity.format(add_label=False, localize=$localize_num)';
#raw $indoortemp = #end raw '$current.inTemp.format(add_label=False, localize=$localize_num)';
#raw $dewpt = #end raw '$current.dewpoint.format(add_label=False, localize=$localize_num)';
#raw $maxtemp = #end raw '$day.outTemp.max.format(add_label=False, localize=$localize_num)';
#raw $maxtempt = #end raw '$day.outTemp.maxtime.format($timeFormat)';
#raw $mintemp = #end raw '$day.outTemp.min.format(add_label=False, localize=$localize_num)';
#raw $mintempt = #end raw '$day.outTemp.mintime.format($timeFormat)';

#raw $feelslike =  #end raw '$feelsLike.format(add_label=False, localize=$localize_num)';   // Shows heat index or humidex or windchill (if less than 16oC)

#raw $heati = #end raw '$current.heatindex.format(add_label=False, localize=$localize_num)';    // current heat index
#raw $heatinodp = #end raw '$current.heatindex.format(format_string="%.0f", add_label=False, localize=$localize_num)';    // current heat index,no decimal place
#raw $windch = #end raw '$current.windchill.format(add_label=False, localize=$localize_num)';   // current wind-chill
#raw $windchnodp = #end raw '$current.windchill.format(format_string="%.0f", add_label=False, localize=$localize_num)';    // current wind-chill, no decimal place
#raw $humidexfaren = #end raw '$current($max_delta=60).humidex.degree_F.format(add_label=False, localize=$localize_num)';  // Humidex value in oF
#raw $humidexcelsius = #end raw '$current($max_delta=60).humidex.degree_C.format(add_label=False, localize=$localize_num)';    // Humidex value in oC
#raw $apparenttemp = #end raw '$current($max_delta=60).appTemp.format(add_label=False, localize=$localize_num)'; // Apparent temperature
#raw $apparenttempc = #end raw '$current($max_delta=60).appTemp.degree_C.format(add_label=False, localize=$localize_num)';   // Apparent temperature, oC
#raw $apparenttempf = #end raw '$current($max_delta=60).appTemp.degree_F.format(add_label=False, localize=$localize_num)';   // Apparent temperature, oF
//
// Yesterday:
// ----------
#raw $tempchangehour = #end raw '$trend($time_delta=3600).outTemp.format(add_label=False, localize=$localize_num)';   // Temperature change in the last hour
#raw $maxtempyest = #end raw '$yesterday.outTemp.max.format(add_label=False, localize=$localize_num)';  // Yesterday's max temperature
#raw $maxtempyestt = #end raw '$yesterday.outTemp.maxtime.format($timeFormat)'; // Time of yesterday's max temperature
#raw $mintempyest = #end raw '$yesterday.outTemp.min.format(add_label=False, localize=$localize_num)';  // Yesterday's min temperature
#raw $mintempyestt = #end raw '$yesterday.outTemp.mintime.format($timeFormat)'; // Time of yesterday's min temperature
//
// Trends:
// -------
#raw $temp24hoursago = #end raw '$current($timestamp=$now-86400, $max_delta=300).outTemp.format(add_label=False, localize=$localize_num)'; // The temperature 24 hours ago
#set $hum_sign_format = $skin_dict.Units.StringFormats.get('percent', '%.0f').replace('%', '%+', 1)
#raw $humchangelasthour = #end raw '$trend($time_delta=3600).outHumidity.format(format_string=$hum_sign_format, add_label=False, localize=$localize_num)';  // Humidity change last hour
#set $temp_unit_group = $skin_dict.Units.Groups.get('group_temperature')
#set $temp_sign_format = $skin_dict.Units.StringFormats.get($temp_unit_group, '%.1f').replace('%', '%+', 1)
#raw $dewchangelasthour = #end raw '$trend($time_delta=3600).dewpoint.format(format_string=$temp_sign_format, add_label=False, localize=$localize_num)'; // Dew point change last hour
#set $baro_unit_group = $skin_dict.Units.Groups.get('group_pressure')
#set $baro_sign_format = $skin_dict.Units.StringFormats.get($baro_unit_group, '%.2f').replace('%', '%+', 1)
#raw $barochangelasthour = #end raw '$trend($time_delta=3600).barometer.format(format_string=$baro_sign_format, add_label=False, localize=$localize_num)';   // Baro change last hour
//
// Wind
// ----
// Current:
// --------
#raw $avgspd = #end raw '$current.windSpeed.format(add_label=False, localize=$localize_num)'; // average wind speed (current)
#raw $gstspd = #end raw '$current.windGust.format(add_label=False, localize=$localize_num)';  // current/gust wind speed
#raw $maxgst = #end raw '$day.wind.max.format(add_label=False, localize=$localize_num)';    // today's maximum wind speed
#raw $maxgstt = #end raw '$day.wind.maxtime.format($timeFormat)';   // time this occurred
#raw $maxgsthr = #end raw '$span($hour_delta=1).windGust.max.format(localize=$localize_num) $current($timestamp=$max_gust_last_hour_ts).windGustDir.ordinal_compass'; // maximum gust last hour
#raw $dirdeg = #end raw '$current.windDir.format(add_label=False, localize=$localize_num)'; // wind direction (degrees)
#raw $dirlabel = #end raw '$current.windDir.ordinal_compass';   // wind direction (NNE etc)
#raw $maxgustlastimediatehourtime =  #end raw '$span($hour_delta=1).windGust.maxtime.format($timeFormat)';  //   time that the max gust last prior 1 hour occurred
<<<<<<< HEAD
#raw $avwindlastimediate10 = #end raw '$span($time_delta=600).windSpeed.avg.format($add_label=False, $localize=False)';  // Average wind for the last immediate 10 minute period
#set $avdir = int(round($span($time_delta=600).windvec.last.polar.raw[1], 0))
#raw $avdir10minute =  #end raw '$avdir';    // average ten minute wind direction
=======
#raw $avwindlastimediate10 = #end raw '$span($time_delta=600).windSpeed.avg.format(add_label=False, localize=$localize_num)';  // Average wind for the last immediate 10 minute period
#set $avdir10 = int(round($span($time_delta=600).windvec.last.polar.raw[1], 0))
#raw $avdir10minute =  #end raw '$avdir10';    // average ten minute wind direction (degrees)
>>>>>>> 494f3217

#raw $beaufortnum = #end raw '$current.windSpeed.beaufort'; //Beaufort wind force number
#raw $currbftspeed = #end raw '$current.windSpeed.beaufort bft'; //Current Beaufort wind speed
#raw $bftspeedtext = #end raw '$beaufortDesc'; //Beaufort scale in text (i.e Fresh Breeze)
//
// Barometer
// -----------
// Current:
// --------
#raw $baro = #end raw '$current.barometer.format(add_label=False, localize=$localize_num)';
#raw $baroinusa2dp = #end raw '$current.barometer.inHg.format(format_string="%.2f", localize=$localize_num)';  // Current barometer reading in inches, 2 decimal places only.
#raw $trend = #end raw '$trend($time_delta=3600).barometer.format(add_label=False, localize=$localize_num)';  // amount of change in the last hour
#raw $trend3hour = #end raw '$trend($time_delta=10800).barometer.format(add_label=False, localize=$localize_num)';  // amount of change in the last 3 hours
#raw $pressuretrendname = #end raw '$trend_60_baro'; // pressure trend (i.e. 'falling'), last hour
#raw $pressuretrendname3hour = #end raw '$trend_180_baro';   // pressure trend (i.e. 'falling'), last 3 hours
#if $current.forecastText.exists and $current.forecastText.raw is not None
#raw $vpforecasttext = #end raw '$current.forecastText.format(format_string="%s", localize=False)';
#end if
// Rain
// ----
// Current:
// --------
#raw $dayrn = #end raw '$day.rain.sum.format(add_label=False, localize=$localize_num)';
#raw $monthrn = #end raw '$month.rain.sum.format(add_label=False, localize=$localize_num)'; // rain so far this month
#raw $yearrn = #end raw '$year.rain.sum.format(add_label=False, localize=$localize_num)';   // rain so far this year
#try
#set $datelastrain = date.fromtimestamp($last_rain.raw)
#set $datenow=date.today()
#set $numdays = ($datenow-$datelastrain).days
#except
#set $numdays = $naString
#end try
#raw $dayswithnorain = #end raw '$numdays'; // Consecutive days with no rain
#raw $dayswithrain = #end raw '$monthRainDays'; // Days with rain for the month
#raw $dayswithrainyear = #end raw '$yearRainDays';  // Days with rain for the year
#raw $currentrainratehr = #end raw '$current.rainRate.format(add_label=False, localize=$localize_num)';   // Current rain rate, mm/hr (or in./hr)
#set $rr_format = $skin_dict.Units.StringFormats[$skin_dict.Units.Groups.group_rainrate]
#if $localize_num
#set $maxrainrate = locale.format_string($rr_format, $day.rainRate.max.raw / 60.0) if $day.rainRate.max.raw != None else $naString
#else
#set $maxrainrate = $rr_format % ($day.rainRate.max.raw / 60.0) if $day.rainRate.max.raw != None else $naString
#end if
#raw $maxrainrate = #end raw '$maxrainrate'; // Max rain rate,for the day, mm/min (or in./min)
#raw $maxrainratehr = #end raw '$day.rainRate.max.format(add_label=False, localize=$localize_num)';   // Max rain rate,for the day, mm/hr (or in.mm)
#raw $maxrainratetime = #end raw '$day.rainRate.maxtime.format($timeFormat)';   // Time that occurred
// Yesterday:
// ----------
#raw $yesterdayrain = #end raw '$yesterday.rain.sum.format(add_label=False, None_string=$zero_decimal, localize=$localize_num)';   // Yesterday rain
#if $current.stormStart.exists
#raw $vpstormrainstart = #end raw '$current.stormStart.format($dateFormat, '0/0/0')';  //Davis VP Storm rain start date
#end if
#if $current.stormRain.exists
#raw $vpstormrain = #end raw '$current.stormRain.format(add_label=False, None_string=$zero_decimal, localize=$localize_num)';           //Davis VP Storm rain value
#end if
//
// Sunshine/Solar/ET
// -----------------
#if $day.radiation.has_data
#raw $VPsolar = #end raw '$current.radiation.format(add_label=False, localize=$localize_num)';//  Solar energy number (W/M2)
#raw $highsolar = #end raw '$day.radiation.max.format(add_label=False, localize=$localize_num)';// Daily high solar (for Davis VP and Grow stations)
#try
#set $percent = int(round(100.0 * $current.radiation.raw / $current.maxSolarRad.raw))
#except (TypeError, ZeroDivisionError)
#set $percent = 0
#end try
#raw $currentsolarpercent = #end raw '$percent %';// Current solar percent for stations with a temperature solar sensor (like the dallas 1 wire)
#raw $highsolartime = #end raw '$day.radiation.maxtime.format($timeFormat)';// Time that the daily high solar occurred
#raw $lowsolartime = #end raw '$day.radiation.mintime.format($timeFormat)';// Time that the daily low solar occurred
#end if
#if $day.UV.has_data
#raw $VPuv = #end raw '$current.UV.format(add_label=False, localize=$localize_num)';// UV number
#raw $highuv = #end raw '$day.UV.max.format(add_label=False, localize=$localize_num)';// Daily high UV (for Davis VP stations)
#raw $highuvtime = #end raw '$day.UV.maxtime.format($timeFormat)';// Time that the daily high UV occurred
#raw $lowuvtime = #end raw '$day.UV.mintime.format($timeFormat)';// Time that the daily low UV occurred
#raw $highuvyest = #end raw '$yesterday.UV.max.format(add_label=False, localize=$localize_num)';// Yesterday's high UV
#raw $highuvyesttime = #end raw '$yesterday.UV.maxtime.format($timeFormat)';// Time of yesterday's high UV
#end if
//
// Record Readings
// ---------------
// Current month to date:
// ----------------------
#raw $mrecordwindgust = #end raw '$month.wind.max.format(add_label=False, localize=$localize_num)';   // Current month record high wind gust
#raw $mrecordhighgustday = #end raw '$month.wind.maxtime.format($dayFormat)';   // Day of current month record high wind gust
//
// Tags needed for trends-inc.php
// ------------------------------
#raw $temp0minuteago = #end raw '$current.outTemp.format(add_label=False, localize=$localize_num)';  // ****this one is needed for all the others to work
#raw $wind0minuteago = #end raw '$current.windSpeed.format(add_label=False, localize=$localize_num)';
#raw $gust0minuteago = #end raw '$current.windGust.format(add_label=False, localize=$localize_num)';
#raw $dir0minuteago = #end raw '$current.windDir.ordinal_compass';
#raw $hum0minuteago = #end raw '$current.outHumidity.format(add_label=False, localize=$localize_num)';
#raw $dew0minuteago = #end raw '$current.dewpoint.format(add_label=False, localize=$localize_num)';
#raw $baro0minuteago = #end raw '$current.barometer.format(add_label=False, localize=$localize_num)';
#raw $rain0minuteago = #end raw '$day.rain.sum.format(add_label=False, localize=$localize_num)';
#if $day.radiation.has_data
#raw $VPsolar0minuteago = #end raw '$current.radiation.format(add_label=False, localize=$localize_num)';
#end if
#if $day.UV.has_data
#raw $VPuv0minuteago =  #end raw '$current.UV.format(add_label=False, localize=$localize_num)';
#end if

#raw $temp5minuteago = #end raw '$current($timestamp=$now-300, $max_delta=60).outTemp.format(add_label=False, localize=$localize_num)';
#raw $wind5minuteago = #end raw '$current($timestamp=$now-300, $max_delta=60).windSpeed.format(add_label=False, localize=$localize_num)';
#raw $gust5minuteago = #end raw '$current($timestamp=$now-300, $max_delta=60).windGust.format(add_label=False, localize=$localize_num)';
#raw $dir5minuteago = #end raw '$current($timestamp=$now-300, $max_delta=60).windDir.ordinal_compass';
#raw $hum5minuteago = #end raw '$current($timestamp=$now-300, $max_delta=60).outHumidity.format(add_label=False, localize=$localize_num)';
#raw $dew5minuteago = #end raw '$current($timestamp=$now-300, $max_delta=60).dewpoint.format(add_label=False, localize=$localize_num)';
#raw $baro5minuteago = #end raw '$current($timestamp=$now-300, $max_delta=60).barometer.format(add_label=False, localize=$localize_num)';
#raw $rain5minuteago = #end raw '$dayagg($ago=300).rain.sum.format(add_label=False, localize=$localize_num)';
#if $day.radiation.has_data
#raw $VPsolar5minuteago = #end raw '$current($timestamp=$now-300, $max_delta=60).radiation.format(add_label=False, localize=$localize_num)';
#end if
#if $day.UV.has_data
#raw $VPuv5minuteago = #end raw '$current($timestamp=$now-300, $max_delta=60).UV.format(add_label=False, localize=$localize_num)';
#end if

#raw $temp10minuteago = #end raw '$current($timestamp=$now-600, $max_delta=60).outTemp.format(add_label=False, localize=$localize_num)';
#raw $wind10minuteago = #end raw '$current($timestamp=$now-600, $max_delta=60).windSpeed.format(add_label=False, localize=$localize_num)';
#raw $gust10minuteago = #end raw '$current($timestamp=$now-600, $max_delta=60).windGust.format(add_label=False, localize=$localize_num)';
#raw $dir10minuteago = #end raw '$current($timestamp=$now-600, $max_delta=60).windDir.ordinal_compass';
#raw $hum10minuteago = #end raw '$current($timestamp=$now-600, $max_delta=60).outHumidity.format(add_label=False, localize=$localize_num)';
#raw $dew10minuteago = #end raw '$current($timestamp=$now-600, $max_delta=60).dewpoint.format(add_label=False, localize=$localize_num)';
#raw $baro10minuteago = #end raw '$current($timestamp=$now-600, $max_delta=60).barometer.format(add_label=False, localize=$localize_num)';
#raw $rain10minuteago = #end raw '$dayagg($ago=600).rain.sum.format(add_label=False, localize=$localize_num)';
#if $day.radiation.has_data
#raw $VPsolar10minuteago = #end raw '$current($timestamp=$now-600, $max_delta=60).radiation.format(add_label=False, localize=$localize_num)';
#end if
#if $day.UV.has_data
#raw $VPuv10minuteago = #end raw '$current($timestamp=$now-600, $max_delta=60).UV.format(add_label=False, localize=$localize_num)';
#end if

#raw $temp15minuteago = #end raw '$current($timestamp=$now-900, $max_delta=60).outTemp.format(add_label=False, localize=$localize_num)';
#raw $wind15minuteago = #end raw '$current($timestamp=$now-900, $max_delta=60).windSpeed.format(add_label=False, localize=$localize_num)';
#raw $gust15minuteago = #end raw '$current($timestamp=$now-900, $max_delta=60).windGust.format(add_label=False, localize=$localize_num)';
#raw $dir15minuteago = #end raw '$current($timestamp=$now-900, $max_delta=60).windDir.ordinal_compass';
#raw $hum15minuteago = #end raw '$current($timestamp=$now-900, $max_delta=60).outHumidity.format(add_label=False, localize=$localize_num)';
#raw $dew15minuteago = #end raw '$current($timestamp=$now-900, $max_delta=60).dewpoint.format(add_label=False, localize=$localize_num)';
#raw $baro15minuteago = #end raw '$current($timestamp=$now-900, $max_delta=60).barometer.format(add_label=False, localize=$localize_num)';
#raw $rain15minuteago = #end raw '$dayagg($ago=900).rain.sum.format(add_label=False, localize=$localize_num)';
#if $day.radiation.has_data
#raw $VPsolar15minuteago = #end raw '$current($timestamp=$now-900, $max_delta=60).radiation.format(add_label=False, localize=$localize_num)';
#end if
#if $day.UV.has_data
#raw $VPuv15minuteago = #end raw '$current($timestamp=$now-900, $max_delta=60).UV.format(add_label=False, localize=$localize_num)';
#end if

#raw $temp20minuteago = #end raw '$current($timestamp=$now-1200, $max_delta=60).outTemp.format(add_label=False, localize=$localize_num)';
#raw $wind20minuteago = #end raw '$current($timestamp=$now-1200, $max_delta=60).windSpeed.format(add_label=False, localize=$localize_num)';
#raw $gust20minuteago = #end raw '$current($timestamp=$now-1200, $max_delta=60).windGust.format(add_label=False, localize=$localize_num)';
#raw $dir20minuteago = #end raw '$current($timestamp=$now-1200, $max_delta=60).windDir.ordinal_compass';
#raw $hum20minuteago = #end raw '$current($timestamp=$now-1200, $max_delta=60).outHumidity.format(add_label=False, localize=$localize_num)';
#raw $dew20minuteago = #end raw '$current($timestamp=$now-1200, $max_delta=60).dewpoint.format(add_label=False, localize=$localize_num)';
#raw $baro20minuteago = #end raw '$current($timestamp=$now-1200, $max_delta=60).barometer.format(add_label=False, localize=$localize_num)';
#raw $rain20minuteago = #end raw '$dayagg($ago=1200).rain.sum.format(add_label=False, localize=$localize_num)';
#if $day.radiation.has_data
#raw $VPsolar20minuteago = #end raw '$current($timestamp=$now-1200, $max_delta=60).radiation.format(add_label=False, localize=$localize_num)';
#end if
#if $day.UV.has_data
#raw $VPuv20minuteago = #end raw '$current($timestamp=$now-1200, $max_delta=60).UV.format(add_label=False, localize=$localize_num)';
#end if

#raw $temp30minuteago = #end raw '$current($timestamp=$now-1800, $max_delta=60).outTemp.format(add_label=False, localize=$localize_num)';
#raw $wind30minuteago = #end raw '$current($timestamp=$now-1800, $max_delta=60).windSpeed.format(add_label=False, localize=$localize_num)';
#raw $gust30minuteago = #end raw '$current($timestamp=$now-1800, $max_delta=60).windGust.format(add_label=False, localize=$localize_num)';
#raw $dir30minuteago = #end raw '$current($timestamp=$now-1800, $max_delta=60).windDir.ordinal_compass';
#raw $hum30minuteago = #end raw '$current($timestamp=$now-1800, $max_delta=60).outHumidity.format(add_label=False, localize=$localize_num)';
#raw $dew30minuteago = #end raw '$current($timestamp=$now-1800, $max_delta=60).dewpoint.format(add_label=False, localize=$localize_num)';
#raw $baro30minuteago = #end raw '$current($timestamp=$now-1800, $max_delta=60).barometer.format(add_label=False, localize=$localize_num)';
#raw $rain30minuteago = #end raw '$dayagg($ago=1800).rain.sum.format(add_label=False, localize=$localize_num)';
#if $day.radiation.has_data
#raw $VPsolar30minuteago = #end raw '$current($timestamp=$now-1800, $max_delta=60).radiation.format(add_label=False, localize=$localize_num)';
#end if
#if $day.UV.has_data
#raw $VPuv30minuteago = #end raw '$current($timestamp=$now-1800, $max_delta=60).UV.format(add_label=False, localize=$localize_num)';
#end if

#raw $temp45minuteago = #end raw '$current($timestamp=$now-2700, $max_delta=60).outTemp.format(add_label=False, localize=$localize_num)';
#raw $wind45minuteago = #end raw '$current($timestamp=$now-2700, $max_delta=60).windSpeed.format(add_label=False, localize=$localize_num)';
#raw $gust45minuteago = #end raw '$current($timestamp=$now-2700, $max_delta=60).windGust.format(add_label=False, localize=$localize_num)';
#raw $dir45minuteago = #end raw '$current($timestamp=$now-2700, $max_delta=60).windDir.ordinal_compass';
#raw $hum45minuteago = #end raw '$current($timestamp=$now-2700, $max_delta=60).outHumidity.format(add_label=False, localize=$localize_num)';
#raw $dew45minuteago = #end raw '$current($timestamp=$now-2700, $max_delta=60).dewpoint.format(add_label=False, localize=$localize_num)';
#raw $baro45minuteago = #end raw '$current($timestamp=$now-2700, $max_delta=60).barometer.format(add_label=False, localize=$localize_num)';
#raw $rain45minuteago = #end raw '$dayagg($ago=2700).rain.sum.format(add_label=False, localize=$localize_num)';
#if $day.radiation.has_data
#raw $VPsolar45minuteago = #end raw '$current($timestamp=$now-2700, $max_delta=60).radiation.format(add_label=False, localize=$localize_num)';
#end if
#if $day.UV.has_data
#raw $VPuv45minuteago = #end raw '$current($timestamp=$now-2700, $max_delta=60).UV.format(add_label=False, localize=$localize_num)';
#end if

#raw $temp60minuteago = #end raw '$current($timestamp=$now-3600, $max_delta=60).outTemp.format(add_label=False, localize=$localize_num)';
#raw $wind60minuteago = #end raw '$current($timestamp=$now-3600, $max_delta=60).windSpeed.format(add_label=False, localize=$localize_num)';
#raw $gust60minuteago = #end raw '$current($timestamp=$now-3600, $max_delta=60).windGust.format(add_label=False, localize=$localize_num)';
#raw $dir60minuteago = #end raw '$current($timestamp=$now-3600, $max_delta=60).windDir.ordinal_compass';
#raw $hum60minuteago = #end raw '$current($timestamp=$now-3600, $max_delta=60).outHumidity.format(add_label=False, localize=$localize_num)';
#raw $dew60minuteago = #end raw '$current($timestamp=$now-3600, $max_delta=60).dewpoint.format(add_label=False, localize=$localize_num)';
#raw $baro60minuteago = #end raw '$current($timestamp=$now-3600, $max_delta=60).barometer.format(add_label=False, localize=$localize_num)';
#raw $rain60minuteago = #end raw '$dayagg($ago=3600).rain.sum.format(add_label=False, localize=$localize_num)';
#if $day.radiation.has_data
#raw $VPsolar60minuteago = #end raw '$current($timestamp=$now-3600, $max_delta=60).radiation.format(add_label=False, localize=$localize_num)';
#end if
#if $day.UV.has_data
#raw $VPuv60minuteago = #end raw '$current($timestamp=$now-3600, $max_delta=60).UV.format(add_label=False, localize=$localize_num)';
#end if

#raw $temp75minuteago = #end raw '$current($timestamp=$now-4500, $max_delta=60).outTemp.format(add_label=False, localize=$localize_num)';
#raw $wind75minuteago = #end raw '$current($timestamp=$now-4500, $max_delta=60).windSpeed.format(add_label=False, localize=$localize_num)';
#raw $gust75minuteago = #end raw '$current($timestamp=$now-4500, $max_delta=60).windGust.format(add_label=False, localize=$localize_num)';
#raw $dir75minuteago = #end raw '$current($timestamp=$now-4500, $max_delta=60).windDir.ordinal_compass';
#raw $hum75minuteago = #end raw '$current($timestamp=$now-4500, $max_delta=60).outHumidity.format(add_label=False, localize=$localize_num)';
#raw $dew75minuteago = #end raw '$current($timestamp=$now-4500, $max_delta=60).dewpoint.format(add_label=False, localize=$localize_num)';
#raw $baro75minuteago = #end raw '$current($timestamp=$now-4500, $max_delta=60).barometer.format(add_label=False, localize=$localize_num)';
#raw $rain75minuteago = #end raw '$dayagg($ago=4500).rain.sum.format(add_label=False, localize=$localize_num)';
#if $day.radiation.has_data
#raw $VPsolar75minuteago = #end raw '$current($timestamp=$now-4500, $max_delta=60).radiation.format(add_label=False, localize=$localize_num)';
#end if
#if $day.UV.has_data
#raw $VPuv75minuteago = #end raw '$current($timestamp=$now-4500, $max_delta=60).UV.format(add_label=False, localize=$localize_num)';
#end if

#raw $temp90minuteago = #end raw '$current($timestamp=$now-5400, $max_delta=60).outTemp.format(add_label=False, localize=$localize_num)';
#raw $wind90minuteago = #end raw '$current($timestamp=$now-5400, $max_delta=60).windSpeed.format(add_label=False, localize=$localize_num)';
#raw $gust90minuteago = #end raw '$current($timestamp=$now-5400, $max_delta=60).windGust.format(add_label=False, localize=$localize_num)';
#raw $dir90minuteago = #end raw '$current($timestamp=$now-5400, $max_delta=60).windDir.ordinal_compass';
#raw $hum90minuteago = #end raw '$current($timestamp=$now-5400, $max_delta=60).outHumidity.format(add_label=False, localize=$localize_num)';
#raw $dew90minuteago = #end raw '$current($timestamp=$now-5400, $max_delta=60).dewpoint.format(add_label=False, localize=$localize_num)';
#raw $baro90minuteago = #end raw '$current($timestamp=$now-5400, $max_delta=60).barometer.format(add_label=False, localize=$localize_num)';
#raw $rain90minuteago = #end raw '$dayagg($ago=5400).rain.sum.format(add_label=False, localize=$localize_num)';
#if $day.radiation.has_data
#raw $VPsolar90minuteago = #end raw '$current($timestamp=$now-5400, $max_delta=60).radiation.format(add_label=False, localize=$localize_num)';
#end if
#if $day.UV.has_data
#raw $VPuv90minuteago = #end raw '$current($timestamp=$now-5400, $max_delta=60).UV.format(add_label=False, localize=$localize_num)';
#end if

#raw $temp105minuteago = #end raw '$current($timestamp=$now-6300, $max_delta=60).outTemp.format(add_label=False, localize=$localize_num)';
#raw $wind105minuteago = #end raw '$current($timestamp=$now-6300, $max_delta=60).windSpeed.format(add_label=False, localize=$localize_num)';
#raw $gust105minuteago = #end raw '$current($timestamp=$now-6300, $max_delta=60).windGust.format(add_label=False, localize=$localize_num)';
#raw $dir105minuteago = #end raw '$current($timestamp=$now-6300, $max_delta=60).windDir.ordinal_compass';
#raw $hum105minuteago = #end raw '$current($timestamp=$now-6300, $max_delta=60).outHumidity.format(add_label=False, localize=$localize_num)';
#raw $dew105minuteago = #end raw '$current($timestamp=$now-6300, $max_delta=60).dewpoint.format(add_label=False, localize=$localize_num)';
#raw $baro105minuteago = #end raw '$current($timestamp=$now-6300, $max_delta=60).barometer.format(add_label=False, localize=$localize_num)';
#raw $rain105minuteago = #end raw '$dayagg($ago=6300).rain.sum.format(add_label=False, localize=$localize_num)';
#if $day.radiation.has_data
#raw $VPsolar105minuteago = #end raw '$current($timestamp=$now-6300, $max_delta=60).radiation.format(add_label=False, localize=$localize_num)';
#end if
#if $day.UV.has_data
#raw $VPuv105minuteago = #end raw '$current($timestamp=$now-6300, $max_delta=60).UV.format(add_label=False, localize=$localize_num)';
#end if

#raw $temp120minuteago = #end raw '$current($timestamp=$now-7200, $max_delta=60).outTemp.format(add_label=False, localize=$localize_num)';
#raw $wind120minuteago = #end raw '$current($timestamp=$now-7200, $max_delta=60).windSpeed.format(add_label=False, localize=$localize_num)';
#raw $gust120minuteago = #end raw '$current($timestamp=$now-7200, $max_delta=60).windGust.format(add_label=False, localize=$localize_num)';
#raw $dir120minuteago = #end raw '$current($timestamp=$now-7200, $max_delta=60).windDir.ordinal_compass';
#raw $hum120minuteago = #end raw '$current($timestamp=$now-7200, $max_delta=60).outHumidity.format(add_label=False, localize=$localize_num)';
#raw $dew120minuteago = #end raw '$current($timestamp=$now-7200, $max_delta=60).dewpoint.format(add_label=False, localize=$localize_num)';
#raw $baro120minuteago = #end raw '$current($timestamp=$now-7200, $max_delta=60).barometer.format(add_label=False, localize=$localize_num)';
#raw $rain120minuteago = #end raw '$dayagg($ago=7200).rain.sum.format(add_label=False, localize=$localize_num)';
#if $day.radiation.has_data
#raw $VPsolar120minuteago = #end raw '$current($timestamp=$now-7200, $max_delta=60).radiation.format(add_label=False, localize=$localize_num)';
#end if
#if $day.UV.has_data
#raw $VPuv120minuteago = #end raw '$current($timestamp=$now-7200, $max_delta=60).UV.format(add_label=False, localize=$localize_num)';
#end if

#raw $VPet = #end raw '$current.ET.format(add_label=False, localize=$localize_num)';
#raw $VPetmonth = #end raw '$month.ET.sum.format(add_label=False, localize=$localize_num)';
#raw $dateoflastrainalways = #end raw '$last_rain.format($dateFormat)';
#raw $highbaro = #end raw '$day.barometer.max.format(add_label=False, localize=$localize_num)';
#raw $highbarot = #end raw '$day.barometer.maxtime.format($timeFormat)';
#if $yesterday.radiation.has_data
#raw $highsolaryest = #end raw '$yesterday.radiation.max.format(add_label=False, localize=$localize_num)';
#raw $highsolaryesttime = #end raw '$yesterday.radiation.maxtime.format($timeFormat)';
#end if
#raw $hourrn = #end raw '$span($hour_delta=1).rain.sum.format(add_label=False, None_string=$zero_decimal, localize=$localize_num)';
#raw $maxaverageyest = #end raw '$yesterday.windSpeed.max.format(add_label=False, localize=$localize_num)';
#raw $maxaverageyestt = #end raw '$yesterday.windSpeed.maxtime.format($timeFormat)';
#raw $maxavgdirectionletter = #end raw '$current($timestamp=$max_av_wind_ts).windDir.ordinal_compass';
#raw $maxavgspd = #end raw '$day.windSpeed.max.format(add_label=False, localize=$localize_num)';
#raw $maxavgspdt = #end raw '$day.windSpeed.maxtime.format($timeFormat)';
#raw $maxbaroyest = #end raw '$yesterday.barometer.max.format(add_label=False, localize=$localize_num)';
#raw $maxbaroyestt = #end raw '$yesterday.barometer.maxtime.format($timeFormat)';
#raw $maxgstdirectionletter = #end raw '$day.wind.gustdir.ordinal_compass';
#raw $maxgustyest = #end raw '$yesterday.wind.max.format(localize=$localize_num) $yesterday.wind.gustdir.ordinal_compass';
#raw $maxgustyestt = #end raw '$yesterday.wind.maxtime.format($timeFormat)';
#if $month($data_binding='ws_binding').outTempDay.has_data
#raw $mcoldestdayonrecord = #end raw '$month($data_binding='ws_binding').outTempDay.minmax.format(add_label=False, localize=$localize_num)$unit.unit_type.outTemp[-1:] on: $month($data_binding='ws_binding').outTempDay.minmaxtime.format($recordFormat)';
#end if
#if $month($data_binding='ws_binding').outTempNight.has_data
#raw $mcoldestnightonrecord = #end raw '$month($data_binding='ws_binding').outTempNight.min.format(add_label=False, localize=$localize_num)$unit.unit_type.outTemp[-1:] on: $month($data_binding='ws_binding').outTempNight.mintime.format($recordFormat)';
#end if
#raw $minchillyest = #end raw '$yesterday.windchill.min.format(add_label=False, localize=$localize_num)';
#raw $minchillyestt = #end raw '$yesterday.windchill.mintime.format($timeFormat)';
#raw $minwindch = #end raw '$day.windchill.min.format(add_label=False, localize=$localize_num)';
#raw $minwindcht = #end raw '$day.windchill.mintime.format($timeFormat)';
#raw $mrecordhighavwindday = #end raw '$month.windSpeed.maxtime.format($dayFormat)';
#raw $mrecordhighavwindmonth = #end raw '$month.windSpeed.maxtime.format($monthFormat)';
#raw $mrecordhighavwindyear = #end raw '$month.windSpeed.maxtime.format($yearFormat)';
#raw $mrecordhighbaro = #end raw '$month.barometer.max.format(add_label=False, localize=$localize_num)';
#raw $mrecordhighbaroday = #end raw '$month.barometer.maxtime.format($dayFormat)';
#raw $mrecordhighbaromonth = #end raw '$month.barometer.maxtime.format($monthFormat)';
#raw $mrecordhighbaroyear = #end raw '$month.barometer.maxtime.format($yearFormat)';
#raw $mrecordhighgustmonth = #end raw '$month.wind.maxtime.format($monthFormat)';
#raw $mrecordhighgustyear = #end raw '$month.wind.maxtime.format($yearFormat)';
#raw $mrecordhightemp = #end raw '$month.outTemp.max.format(add_label=False, localize=$localize_num)';
#raw $mrecordhightempday = #end raw '$month.outTemp.maxtime.format($dayFormat)';
#raw $mrecordhightempmonth = #end raw '$month.outTemp.maxtime.format($monthFormat)';
#raw $mrecordhightempyear = #end raw '$month.outTemp.maxtime.format($yearFormat)';
#raw $mrecordlowchill = #end raw '$month.windchill.min.format(add_label=False, localize=$localize_num)';
#raw $mrecordlowchillday = #end raw '$month.windchill.mintime.format($dayFormat)';
#raw $mrecordlowchillmonth = #end raw '$month.windchill.mintime.format($monthFormat)';
#raw $mrecordlowchillyear = #end raw '$month.windchill.mintime.format($yearFormat)';
#raw $mrecordlowtemp = #end raw '$month.outTemp.min.format(add_label=False, localize=$localize_num)';
#raw $mrecordlowtempday = #end raw '$month.outTemp.mintime.format($dayFormat)';
#raw $mrecordlowtempmonth = #end raw '$month.outTemp.mintime.format($monthFormat)';
#raw $mrecordlowtempyear = #end raw '$month.outTemp.mintime.format($yearFormat)';
#raw $mrecordwindspeed = #end raw '$month.windSpeed.max.format(add_label=False, localize=$localize_num)'; // Month Record Avg Wind Speed
#if $month($data_binding='ws_binding').outTempDay.has_data
#raw $mwarmestdayonrecord = #end raw '$month($data_binding='ws_binding').outTempDay.max.format(add_label=False, localize=$localize_num)$unit.unit_type.outTemp[-1:] on: $month($data_binding='ws_binding').outTempDay.maxtime.format($recordFormat)';
#end if
#if $month($data_binding='ws_binding').outTempNight.has_data
#raw $mwarmestnightonrecord = #end raw '$month($data_binding='ws_binding').outTempNight.maxmin.format(add_label=False, localize=$localize_num)$unit.unit_type.outTemp[-1:] on: $month($data_binding='ws_binding').outTempNight.maxmintime.format($recordFormat)';
#end if
#raw $raincurrentweek = #end raw '$seven_day.rain.sum.format(add_label=False, localize=$localize_num)';
#raw $raintodatemonthago = #end raw '$rainthisday.lastmonth.format(add_label=False, localize=$localize_num)';
#raw $raintodateyearago = #end raw '$rainthisday.lastyear.format(add_label=False, localize=$localize_num)';
#raw $timeoflastrainalways = #end raw '$last_rain.format($timeFormat)';
#raw $windruntodatethismonth = #end raw '$month.windrun.sum($add_label=False, $localize=False)';
#raw $windruntodatethisyear = #end raw '$year.windrun.sum($add_label=False, $localize=False)';
<<<<<<< HEAD
#raw $windruntoday = #end raw '$day.windrun.sum($add_label=False, $localize=False)';
#raw $yesterdaydaviset = #end raw '$yesterday.ET.sum.format($add_label=False, $localize=False)';
=======
#raw $windruntoday = #end raw '$day.windrun.sum.format(add_label=False, localize=$localize_num)';
#raw $yesterdaydaviset = #end raw '$yesterday.ET.sum.format(add_label=False, localize=$localize_num)';
>>>>>>> 494f3217
#raw $yrecordhighavwindday = #end raw '$year.windSpeed.maxtime.format($dayFormat)';
#raw $yrecordhighavwindmonth = #end raw '$year.windSpeed.maxtime.format($monthFormat)';
#raw $yrecordhighavwindyear = #end raw '$year.windSpeed.maxtime.format($yearFormat)';
#raw $yrecordhighbaro = #end raw '$year.barometer.max.format(add_label=False, localize=$localize_num)';
#raw $yrecordhighbaroday = #end raw '$year.barometer.maxtime.format($dayFormat)';
#raw $yrecordhighbaromonth = #end raw '$year.barometer.maxtime.format($monthFormat)';
#raw $yrecordhighbaroyear = #end raw '$year.barometer.maxtime.format($yearFormat)';
#raw $yrecordhighgustday = #end raw '$year.wind.maxtime.format($dayFormat)';
#raw $yrecordhighgustmonth = #end raw '$year.wind.maxtime.format($monthFormat)';
#raw $yrecordhighgustyear = #end raw '$year.wind.maxtime.format($yearFormat)';
#raw $yrecordhightemp = #end raw '$year.outTemp.max.format(add_label=False, localize=$localize_num)';
#raw $yrecordhightempday = #end raw '$year.outTemp.maxtime.format($dayFormat)';
#raw $yrecordhightempmonth = #end raw '$year.outTemp.maxtime.format($monthFormat)';
#raw $yrecordhightempyear = #end raw '$year.outTemp.maxtime.format($yearFormat)';
#raw $yrecordlowchill = #end raw '$year.windchill.min.format(add_label=False, localize=$localize_num)';
#raw $yrecordlowchillday = #end raw '$year.windchill.mintime.format($dayFormat)';
#raw $yrecordlowchillmonth = #end raw '$year.windchill.mintime.format($monthFormat)';
#raw $yrecordlowchillyear = #end raw '$year.windchill.mintime.format($yearFormat)';
#raw $yrecordlowtemp = #end raw '$year.outTemp.min.format(add_label=False, localize=$localize_num)';
#raw $yrecordlowtempday = #end raw '$year.outTemp.mintime.format($dayFormat)';
#raw $yrecordlowtempmonth = #end raw '$year.outTemp.mintime.format($monthFormat)';
#raw $yrecordlowtempyear = #end raw '$year.outTemp.mintime.format($yearFormat)';
#raw $yrecordwindgust = #end raw '$year.wind.max.format(add_label=False, localize=$localize_num)';
#raw $yrecordwindspeed = #end raw '$year.windSpeed.max.format(add_label=False, localize=$localize_num)';
#raw $daysTmaxGT35C = #end raw '$monthDaysHot35';
#raw $daysTmaxGT30C = #end raw '$monthDaysHot30';
#raw $daysTmaxGT25C = #end raw '$monthDaysHot25';
#raw $daysTminLT5C = #end raw '$monthDaysCold5';
#raw $daysTminLT0C = #end raw '$monthDaysCold0';
#raw $daysTminLTm15C = #end raw '$monthDaysColdm15';
#raw
//
// End tags needed for trends-inc.php
//
// Create array for current conditions icons for clientraw.txt. There are 35
// possible values in clientraw.txt. It would be simpler to do this with
// array() but to make it easier to modify each element is defined
// individually. Each index [#] corresponds to the value provided in
// clientraw.txt.
$icon_array[0] =  'day_clear.gif';            // imagesunny.visible
$icon_array[1] =  'night_clear.gif';          // imageclearnight.visible
$icon_array[2] =  'day_partly_cloudy.gif';    // imagecloudy.visible
$icon_array[3] =  'day_partly_cloudy.gif';    // imagecloudy2.visible
$icon_array[4] =  'night_partly_cloudy.gif';  // imagecloudynight.visible
$icon_array[5] =  'day_partly_cloudy.gif';    // imagedry.visible
$icon_array[6] =  'fog.gif';                  // imagefog.visible
$icon_array[7] =  'haze.gif';                 // imagehaze.visible
$icon_array[8] =  'day_heavy_rain.gif';       // imageheavyrain.visible
$icon_array[9] =  'day_mostly_sunny.gif';     // imagemainlyfine.visible
$icon_array[10] =  'mist.gif';                // imagemist.visible
$icon_array[11] =  'fog.gif';                 // imagenightfog.visible
$icon_array[12] =  'night_heavy_rain.gif';    // imagenightheavyrain.visible
$icon_array[13] =  'night_cloudy.gif';        // imagenightovercast.visible
$icon_array[14] =  'night_rain.gif';          // imagenightrain.visible
$icon_array[15] =  'night_light_rain.gif';    // imagenightshowers.visible
$icon_array[16] =  'night_snow.gif';          // imagenightsnow.visible
$icon_array[17] =  'night_tstorm.gif';        // imagenightthunder.visible
$icon_array[18] =  'day_cloudy.gif';          // imageovercast.visible
$icon_array[19] =  'day_partly_cloudy.gif';   // imagepartlycloudy.visible
$icon_array[20] =  'day_rain.gif';            // imagerain.visible
$icon_array[21] =  'day_rain.gif';            // imagerain2.visible
$icon_array[22] =  'day_light_rain.gif';      // imageshowers2.visible
$icon_array[23] =  'sleet.gif';               // imagesleet.visible
$icon_array[24] =  'sleet.gif';               // imagesleetshowers.visible
$icon_array[25] =  'snow.gif';                // imagesnow.visible
$icon_array[26] =  'snow.gif';                // imagesnowmelt.visible
$icon_array[27] =  'snow.gif';                // imagesnowshowers2.visible
$icon_array[28] =  'day_clear.gif.gif';       // imagesunny.visible
$icon_array[29] =  'day_tstorm.gif';          // imagethundershowers.visible
$icon_array[30] =  'day_tstorm.gif';          // imagethundershowers2.visible
$icon_array[31] =  'day_tstorm.gif';          // imagethunderstorms.visible
$icon_array[32] =  'tornado.gif';             // imagetornado.visible
$icon_array[33] =  'windy.gif';               // imagewindy.visible
$icon_array[34] =  'day_partly_cloudy.gif';   // stopped raining
$icon_array[35] =  'windyrain.gif';           // Wind+rain

#end raw
<<<<<<< HEAD
#if $varExists('current_icon')
  #if $current_icon != None
    #raw $iconnumber = #end raw '$current_icon';
    #raw $current_icon = $icon_array#end raw[$current_icon]; // name of our condition icon
  #elif $current($data_binding='ws_supp_binding', $max_delta=600).currentIcon.exists
    #raw $iconnumber = #end raw '$current($data_binding='ws_supp_binding', $max_delta=600).currentIcon.format($format_string="%d", $add_label=False, $None_string="0", $localize=False)';
    #raw $current_icon = $icon_array#end raw[$current($data_binding='ws_supp_binding', $max_delta=600).currentIcon.format($format_string="%d", $add_label=False, $None_string="0", $localize=False)]; // name of our condition icon
  #else
    #raw $iconnumber = #end raw '0';
    #raw $current_icon = $icon_array#end raw[0]; // name of our condition icon
  #end if
#elif $current($data_binding='ws_supp_binding', $max_delta=600).currentIcon.exists
  #raw $iconnumber = #end raw '$current($data_binding='ws_supp_binding', $max_delta=600).currentIcon.format($format_string="%d", $add_label=False, $None_string="0", $localize=False)';
  #raw $current_icon = $icon_array#end raw[$current($data_binding='ws_supp_binding', $max_delta=600).currentIcon.format($format_string="%d", $add_label=False, $None_string="0", $localize=False)]; // name of our condition icon
#else
  #raw $iconnumber = '0'; #end raw         // icon number
  #raw $current_icon = $icon_array[0]; #end raw // name of our condition icon
#end if
#raw
// ----------------------------------------------------------------------------------
//   $current_summary = 'Dry' . "<br />" . 'Mainly cloudy/Dry ';
#end raw
### FIXME
#raw
$weathercond = 'Dry';
#end raw
#if $varExists('current_text')
#if $current_text != ""
#raw $Currentsolardescription = #end raw '$current_text';
#elif $current($data_binding='ws_supp_binding', $max_delta=600).currentText.exists
#raw $Currentsolardescription = #end raw '$current($data_binding='ws_supp_binding', $max_delta=600).currentText.raw';
#else
#raw $Currentsolardescription = #end raw 'Not Available';
#end if
#elif $current($data_binding='ws_supp_binding', $max_delta=600).currentText.exists
#raw $Currentsolardescription = #end raw '$current($data_binding='ws_supp_binding', $max_delta=600).currentText.raw';
#else
#raw $Currentsolardescription = #end raw 'Not Available';
#end if
#raw
$current_summary = $Currentsolardescription;
$current_summary = preg_replace('|^/[^/]+/|','',$current_summary);
$current_summary = preg_replace('|\\\\|',", ",$current_summary);
$current_summary = preg_replace('|/|',", ",$current_summary);
//
//
#end raw

#raw $cloudheightfeet = #end raw '$current.cloudbase.foot.format($add_label=False, $localize=False)'; // Estimated cloud base height, feet, (based on dew point, and you height above sea  level...enter
#raw $cloudheightmeters = #end raw '$current.cloudbase.meter.format($add_label=False, $localize=False)';   // Estimated cloud base height, metres, (based on dew point, and you height above sea
=======
#raw $cloudheightfeet = #end raw '$current.cloudbase.foot.format(add_label=False, localize=$localize_num)'; // Estimated cloud base height, feet, (based on dew point, and you height above sea  level...enter
#raw $cloudheightmeters = #end raw '$current.cloudbase.meter.format(add_label=False, localize=$localize_num)';   // Estimated cloud base height, metres, (based on dew point, and you height above sea
>>>>>>> 494f3217
#raw
//
// End of stock testtags.txt
//
// ----------------------------------------------------------------------------
// MChallis Printable Flyer Add-on Tags
// ----------------------------------------------------------------------------
#end raw
#raw $minbaroyest = #end raw '$yesterday.barometer.min.format(add_label=False, localize=$localize_num)';
#raw $minbaroyestt = #end raw '$yesterday.barometer.mintime.format($timeFormat)';
#raw $mrecordlowbaro = #end raw '$month.barometer.min.format(add_label=False, localize=$localize_num)';
#raw $mrecordlowbaroday = #end raw '$month.barometer.mintime.format($dayFormat)';
#raw $mrecordlowbaromonth = #end raw '$month.barometer.mintime.format($monthFormat)';
#raw $mrecordlowbaroyear = #end raw '$month.barometer.mintime.format($yearFormat)';
#raw $yrecordlowbaro = #end raw '$year.barometer.min.format(add_label=False, localize=$localize_num)';
#raw $yrecordlowbaroday = #end raw '$year.barometer.mintime.format($dayFormat)';
#raw $yrecordlowbaromonth = #end raw '$year.barometer.mintime.format($monthFormat)';
#raw $yrecordlowbaroyear = #end raw '$year.barometer.mintime.format($yearFormat)';
#raw
//
// End MChallis Printable Flyer Add-on Tags
//
// ----------------------------------------------------------------------------
// WebsterWeatherLive VER 4.10 tags
// ----------------------------------------------------------------------------
$lighteningbearing = '0';
$lighteningdistance = '0';
$lighteningcountlasthournextstorm = '0';
$lighteningcountlastminutenextstorm = '0';
$lighteningcountlast12hournextstorm = '0';
$lighteningcountlast30minutesnextstorm = '0';
#end raw
#if int($current.dateTime.format($hourFormat)) < 12
#set $greeting = 'Morning'
#elif int($current.dateTime.format($hourFormat)) < 18
#set $greeting = 'Afternoon'
#else
#set $greeting = 'Evening'
#end if
#raw $timeofdaygreeting = #end raw '$greeting';
#raw $avwindlastimediate60 = #end raw '$span($hour_delta=1).windSpeed.avg.format(add_label=False, localize=$localize_num)'; // average wind speed
#raw $avwindlastimediate120 = #end raw '$span($hour_delta=2).windSpeed.avg.format(add_label=False, localize=$localize_num)'; // average wind speed
#raw $currentmonthaveragerain = #end raw '$currentmonthavrain.format(add_label=False, localize=$localize_num)'; // average rain for current month
//
// Version 5.00+
//
#raw $avwindlastimediate15 = #end raw '$span($time_delta=900).windSpeed.avg.format(add_label=False, localize=$localize_num)'; // average wind speed
#raw $avwindlastimediate30 = #end raw '$span($time_delta=1800).windSpeed.avg.format(add_label=False, localize=$localize_num)'; // average wind speed
#if $day.humidex.has_data
#raw $todayhihumidex = #end raw '$day.humidex.max.format(add_label=False, localize=$localize_num)'; //today's high humidex
#raw $todaylohumidex = #end raw '$day.humidex.min.format(add_label=False, localize=$localize_num)'; //today's low Humidex
#end if
#raw
//
// Version 5.02
//
#end raw
#raw $dayornight = #end raw '$dayornight'; // Day or night flag
//
// Version 6.20
//
#if $trend($time_delta=3600).outTemp.raw is not None
#set $outTempTrendHourF = $trend($time_delta=3600).outTemp.degree_F.format(add_label=False, localize=$localize_num)
#raw $tempchangelasthourfaren = #end raw '$outTempTrendHourF'; //For snow prediction
#end if
## tag $abshum assumed to be in g/m^3 rather than kg/m^3
#if $current.abs_humidity.exists and $current.abs_humidity.raw is not None
#set $abs_humidity = round($current.abs_humidity.raw * 1000, 2)
#raw $abshum = #end raw '$abs_humidity'; //For snow prediction
#end if
#raw $maxtemp4today = #end raw '$thisday.outTemp.max.format(add_label=False, localize=$localize_num)'; // max from station's records
#raw $mintemp4today = #end raw '$thisday.outTemp.min.format(add_label=False, localize=$localize_num)'; // min from station's records
#raw $maxtemp4todayyr = #end raw '$thisday.outTemp.maxyear'; // max year from station's records
#raw $mintemp4todayyr = #end raw '$thisday.outTemp.minyear'; // min year from station's records
#raw
//
// End of WebsterWeatherLive Tags
//
// ----------------------------------------------------------------------------
// Relayweather Temperature and Rain Trending (wxglobalwarming)
// ----------------------------------------------------------------------------
#end raw
//
// Temperature Trending
//
#raw $avtempjannow = #end raw '$avtempjannow.format(add_label=False, localize=$localize_num)';
#raw $avtempfebnow = #end raw '$avtempfebnow.format(add_label=False, localize=$localize_num)';
#raw $avtempmarnow = #end raw '$avtempmarnow.format(add_label=False, localize=$localize_num)';
#raw $avtempaprnow = #end raw '$avtempaprnow.format(add_label=False, localize=$localize_num)';
#raw $avtempmaynow = #end raw '$avtempmaynow.format(add_label=False, localize=$localize_num)';
#raw $avtempjunnow = #end raw '$avtempjunnow.format(add_label=False, localize=$localize_num)';
#raw $avtempjulnow = #end raw '$avtempjulnow.format(add_label=False, localize=$localize_num)';
#raw $avtempaugnow = #end raw '$avtempaugnow.format(add_label=False, localize=$localize_num)';
#raw $avtempsepnow = #end raw '$avtempsepnow.format(add_label=False, localize=$localize_num)';
#raw $avtempoctnow = #end raw '$avtempoctnow.format(add_label=False, localize=$localize_num)';
#raw $avtempnovnow = #end raw '$avtempnovnow.format(add_label=False, localize=$localize_num)';
#raw $avtempdecnow = #end raw '$avtempdecnow.format(add_label=False, localize=$localize_num)';
#if $temperature_man_avg_exists
#raw $avtempjan = #end raw '$jan_temp_man_avg.format(add_label=False, localize=$localize_num)'; //Average temperature for january from your data
#raw $avtempfeb = #end raw '$feb_temp_man_avg.format(add_label=False, localize=$localize_num)'; //Average temperature for february from your data
#raw $avtempmar = #end raw '$mar_temp_man_avg.format(add_label=False, localize=$localize_num)'; //Average temperature for march from your data
#raw $avtempapr = #end raw '$apr_temp_man_avg.format(add_label=False, localize=$localize_num)'; //Average temperature for april from your data
#raw $avtempmay = #end raw '$may_temp_man_avg.format(add_label=False, localize=$localize_num)'; //Average temperature for may from your data
#raw $avtempjun = #end raw '$jun_temp_man_avg.format(add_label=False, localize=$localize_num)'; //Average temperature for june from your data
#raw $avtempjul = #end raw '$jul_temp_man_avg.format(add_label=False, localize=$localize_num)'; //Average temperature for july from your data
#raw $avtempaug = #end raw '$aug_temp_man_avg.format(add_label=False, localize=$localize_num)'; //Average temperature for august from your data
#raw $avtempsep = #end raw '$sep_temp_man_avg.format(add_label=False, localize=$localize_num)'; //Average temperature for september from your data
#raw $avtempoct = #end raw '$oct_temp_man_avg.format(add_label=False, localize=$localize_num)'; //Average temperature for october from your data
#raw $avtempnov = #end raw '$nov_temp_man_avg.format(add_label=False, localize=$localize_num)'; //Average temperature for november from your data
#raw $avtempdec = #end raw '$dec_temp_man_avg.format(add_label=False, localize=$localize_num)'; //Average temperature for december from your data
#else
#raw $avtempjan = #end raw '$avtempjan.format(add_label=False, localize=$localize_num)'; //Average temperature for january from your data
#raw $avtempfeb = #end raw '$avtempfeb.format(add_label=False, localize=$localize_num)'; //Average temperature for february from your data
#raw $avtempmar = #end raw '$avtempmar.format(add_label=False, localize=$localize_num)'; //Average temperature for march from your data
#raw $avtempapr = #end raw '$avtempapr.format(add_label=False, localize=$localize_num)'; //Average temperature for april from your data
#raw $avtempmay = #end raw '$avtempmay.format(add_label=False, localize=$localize_num)'; //Average temperature for may from your data
#raw $avtempjun = #end raw '$avtempjun.format(add_label=False, localize=$localize_num)'; //Average temperature for june from your data
#raw $avtempjul = #end raw '$avtempjul.format(add_label=False, localize=$localize_num)'; //Average temperature for july from your data
#raw $avtempaug = #end raw '$avtempaug.format(add_label=False, localize=$localize_num)'; //Average temperature for august from your data
#raw $avtempsep = #end raw '$avtempsep.format(add_label=False, localize=$localize_num)'; //Average temperature for september from your data
#raw $avtempoct = #end raw '$avtempoct.format(add_label=False, localize=$localize_num)'; //Average temperature for october from your data
#raw $avtempnov = #end raw '$avtempnov.format(add_label=False, localize=$localize_num)'; //Average temperature for november from your data
#raw $avtempdec = #end raw '$avtempdec.format(add_label=False, localize=$localize_num)'; //Average temperature for december from your data
#end if
//
// Rain Trending
//
#if $rainfall_man_avg_exists
#raw $avrainjan = #end raw '$jan_rain_man_avg.format(add_label=False, localize=$localize_num)'; //Average rainfall for january from your data
#raw $avrainfeb = #end raw '$feb_rain_man_avg.format(add_label=False, localize=$localize_num)'; //Average rainfall for february from your data
#raw $avrainmar = #end raw '$mar_rain_man_avg.format(add_label=False, localize=$localize_num)'; //Average rainfall for march from your data
#raw $avrainapr = #end raw '$apr_rain_man_avg.format(add_label=False, localize=$localize_num)'; //Average rainfall for april from your data
#raw $avrainmay = #end raw '$may_rain_man_avg.format(add_label=False, localize=$localize_num)'; //Average rainfall for may from your data
#raw $avrainjun = #end raw '$jun_rain_man_avg.format(add_label=False, localize=$localize_num)'; //Average rainfall for june from your data
#raw $avrainjul = #end raw '$jul_rain_man_avg.format(add_label=False, localize=$localize_num)'; //Average rainfall for july from your data
#raw $avrainaug = #end raw '$aug_rain_man_avg.format(add_label=False, localize=$localize_num)'; //Average rainfall for august from your data
#raw $avrainsep = #end raw '$sep_rain_man_avg.format(add_label=False, localize=$localize_num)'; //Average rainfall for september from your data
#raw $avrainoct = #end raw '$oct_rain_man_avg.format(add_label=False, localize=$localize_num)'; //Average rainfall for october from your data
#raw $avrainnov = #end raw '$nov_rain_man_avg.format(add_label=False, localize=$localize_num)'; //Average rainfall for november from your data
#raw $avraindec = #end raw '$dec_rain_man_avg.format(add_label=False, localize=$localize_num)'; //Average rainfall for december from your data
#else
#raw $avrainjan = #end raw '$avrainjan.format(add_label=False, localize=$localize_num)'; //Average rainfall for january from your data
#raw $avrainfeb = #end raw '$avrainfeb.format(add_label=False, localize=$localize_num)'; //Average rainfall for february from your data
#raw $avrainmar = #end raw '$avrainmar.format(add_label=False, localize=$localize_num)'; //Average rainfall for march from your data
#raw $avrainapr = #end raw '$avrainapr.format(add_label=False, localize=$localize_num)'; //Average rainfall for april from your data
#raw $avrainmay = #end raw '$avrainmay.format(add_label=False, localize=$localize_num)'; //Average rainfall for may from your data
#raw $avrainjun = #end raw '$avrainjun.format(add_label=False, localize=$localize_num)'; //Average rainfall for june from your data
#raw $avrainjul = #end raw '$avrainjul.format(add_label=False, localize=$localize_num)'; //Average rainfall for july from your data
#raw $avrainaug = #end raw '$avrainaug.format(add_label=False, localize=$localize_num)'; //Average rainfall for august from your data
#raw $avrainsep = #end raw '$avrainsep.format(add_label=False, localize=$localize_num)'; //Average rainfall for september from your data
#raw $avrainoct = #end raw '$avrainoct.format(add_label=False, localize=$localize_num)'; //Average rainfall for october from your data
#raw $avrainnov = #end raw '$avrainnov.format(add_label=False, localize=$localize_num)'; //Average rainfall for november from your data
#raw $avraindec = #end raw '$avraindec.format(add_label=False, localize=$localize_num)'; //Average rainfall for december from your data
#end if
#raw $avrainjannow = #end raw '$avrainjannow.format(add_label=False, localize=$localize_num)';
#raw $avrainfebnow = #end raw '$avrainfebnow.format(add_label=False, localize=$localize_num)';
#raw $avrainmarnow = #end raw '$avrainmarnow.format(add_label=False, localize=$localize_num)';
#raw $avrainaprnow = #end raw '$avrainaprnow.format(add_label=False, localize=$localize_num)';
#raw $avrainmaynow = #end raw '$avrainmaynow.format(add_label=False, localize=$localize_num)';
#raw $avrainjunnow = #end raw '$avrainjunnow.format(add_label=False, localize=$localize_num)';
#raw $avrainjulnow = #end raw '$avrainjulnow.format(add_label=False, localize=$localize_num)';
#raw $avrainaugnow = #end raw '$avrainaugnow.format(add_label=False, localize=$localize_num)';
#raw $avrainsepnow = #end raw '$avrainsepnow.format(add_label=False, localize=$localize_num)';
#raw $avrainoctnow = #end raw '$avrainoctnow.format(add_label=False, localize=$localize_num)';
#raw $avrainnovnow = #end raw '$avrainnovnow.format(add_label=False, localize=$localize_num)';
#raw $avraindecnow = #end raw '$avraindecnow.format(add_label=False, localize=$localize_num)';
#raw
// End Rain Trending
//
// End of Relayweather tags
//
// ----------------------------------------------------------------------------
// Eastmasonville Station Records (wxrecords) Tags
// ----------------------------------------------------------------------------
#end raw
#raw $recordhightemp = #end raw '$alltime.outTemp.max.format(add_label=False, localize=$localize_num)'; // Record high temp
#raw $recordlowtemp = #end raw '$alltime.outTemp.min.format(add_label=False, localize=$localize_num)'; // Record low temp
#raw $recordhighheatindex = #end raw '$alltime.heatindex.max.format(add_label=False, localize=$localize_num)';
#raw $recordlowchill = #end raw '$alltime.windchill.min.format(add_label=False, localize=$localize_num)';  //record low windchill
#if $alltime($data_binding='ws_binding').outTempDay.has_data
#raw $warmestdayonrecord = #end raw '$alltime($data_binding='ws_binding').outTempDay.max.format(add_label=False, localize=$localize_num)$unit.unit_type.outTemp[-1:] on: $alltime($data_binding='ws_binding').outTempDay.maxtime.format($recordFormat)'; //Warmest Day on Record
#raw $coldestdayonrecord = #end raw '$alltime($data_binding='ws_binding').outTempDay.minmax.format(add_label=False, localize=$localize_num)$unit.unit_type.outTemp[-1:] on: $alltime($data_binding='ws_binding').outTempDay.minmaxtime.format($recordFormat)'; //coldest Day on Record
#end if
#if $alltime($data_binding='ws_binding').outTempNight.has_data
#raw $warmestnightonrecord = #end raw '$alltime($data_binding='ws_binding').outTempNight.maxmin.format(add_label=False, localize=$localize_num)$unit.unit_type.outTemp[-1:] on: $alltime($data_binding='ws_binding').outTempNight.maxmintime.format($recordFormat)'; //Warmest Night on Record
#raw $coldestnightonrecord = #end raw '$alltime($data_binding='ws_binding').outTempNight.min.format(add_label=False, localize=$localize_num)$unit.unit_type.outTemp[-1:] on: $alltime($data_binding='ws_binding').outTempNight.mintime.format($recordFormat)'; //coldest Night on Record
#end if
#raw $recordwindgust = #end raw '$alltime.wind.max.format(add_label=False, localize=$localize_num)'; // All Time Record wind gust
#raw $recordwindspeed = #end raw '$alltime.windSpeed.max.format(add_label=False, localize=$localize_num)'; // All Time Record Avg Wind Speed
#raw $recordhighwindrun = #end raw '$alltime.windrun.maxsum.format(add_label=False, localize=$localize_num)';
#raw $recorddailyrain = #end raw '$alltime.rain.maxsum.format(add_label=False, localize=$localize_num)'; // Record Daily Rain
#raw $recordhighrainmth = #end raw '$currentmonthrecordrain.format(add_label=False, localize=$localize_num)';
#raw $recordrainrate = #end raw '$alltime.rainRate.max.format(add_label=False, localize=$localize_num)';
#raw $recorddayswithrain = #end raw '$alltime_con_wet_days';
#raw $recorddaysnorain = #end raw '$alltime_con_dry_days';
#raw $recordhighdew = #end raw '$alltime.dewpoint.max.format(add_label=False, localize=$localize_num)';
#raw $recordlowdew = #end raw '$alltime.dewpoint.min.format(add_label=False, localize=$localize_num)';
#raw $recordhighhum = #end raw '$alltime.outHumidity.max.format(add_label=False, localize=$localize_num)';
#raw $recordlowhum = #end raw '$alltime.outHumidity.min.format(add_label=False, localize=$localize_num)';
#raw $recordhighbaro = #end raw '$alltime.barometer.max.format(add_label=False, localize=$localize_num)'; // All time record high barometer
#raw $recordlowbaro = #end raw '$alltime.barometer.min.format(add_label=False, localize=$localize_num)'; // All time record low barometer
#raw $recordhighsolar = #end raw '$alltime.radiation.max.format(add_label=False, localize=$localize_num)';
#raw $recordhightempmonth = #end raw '$alltime.outTemp.maxtime.format($monthFormat)'; //Record high temp month
#raw $recordhightempday = #end raw '$alltime.outTemp.maxtime.format($dayFormat)'; //Record high temp day
#raw $recordhightempyear = #end raw '$alltime.outTemp.maxtime.format($yearFormat)'; //Record high temp year
#raw $recordlowtempmonth = #end raw '$alltime.outTemp.mintime.format($monthFormat)';   // Record low temp month
#raw $recordlowtempday = #end raw '$alltime.outTemp.mintime.format($dayFormat)';   // Record low temp day
#raw $recordlowtempyear = #end raw '$alltime.outTemp.mintime.format($yearFormat)';   // Record low temp year
#raw $recordhighheatindexmonth = #end raw '$alltime.heatindex.maxtime.format($monthFormat)';   // Record high heatindex month
#raw $recordhighheatindexday = #end raw '$alltime.heatindex.maxtime.format($dayFormat)';   // Record high heatindex day
#raw $recordhighheatindexyear = #end raw '$alltime.heatindex.maxtime.format($yearFormat)';   // Record high heatindex year
#raw $recordlowchillmonth = #end raw '$alltime.windchill.mintime.format($monthFormat)';   // Record low windchill month
#raw $recordlowchillday = #end raw '$alltime.windchill.mintime.format($dayFormat)';   // Record low windchill day
#raw $recordlowchillyear = #end raw '$alltime.windchill.mintime.format($yearFormat)';   // Record low windchill year
#raw $recordhighgustmonth = #end raw '$alltime.wind.maxtime.format($monthFormat)';
#raw $recordhighgustday = #end raw '$alltime.wind.maxtime.format($dayFormat)';
#raw $recordhighgustyear = #end raw '$alltime.wind.maxtime.format($yearFormat)';
#raw $recordhighavwindmonth = #end raw '$alltime.windSpeed.maxtime.format($monthFormat)';
#raw $recordhighavwindday = #end raw '$alltime.windSpeed.maxtime.format($dayFormat)';
#raw $recordhighavwindyear = #end raw '$alltime.windSpeed.maxtime.format($yearFormat)';
#raw $recordhighwindrunmth = #end raw '$alltime.windrun.maxsumtime.format($monthFormat)';
#raw $recordhighwindrunday = #end raw '$alltime.windrun.maxsumtime.format($dayFormat)';
#raw $recordhighwindrunyr = #end raw '$alltime.windrun.maxsumtime.format($yearFormat)';
#raw $recorddailyrainmonth = #end raw '$alltime.rain.maxsumtime.format($monthFormat)';   // Record daily rain month
#raw $recorddailyrainday = #end raw '$alltime.rain.maxsumtime.format($dayFormat)';   // Record daily rain day
#raw $recorddailyrainyear = #end raw '$alltime.rain.maxsumtime.format($yearFormat)';   // Record daily rain year
#raw $recordhighrainmthmth = #end raw '$maxmonthrainmonth';
#raw $recordhighrainmthyr = #end raw '$maxmonthrainyear';
#raw $recordrainratemonth = #end raw '$alltime.rainRate.maxtime.format($monthFormat)';
#raw $recordrainrateday = #end raw '$alltime.rainRate.maxtime.format($dayFormat)';
#raw $recordrainrateyear = #end raw '$alltime.rainRate.maxtime.format($yearFormat)';
#raw $recorddayswithrainmonth = #end raw '$alltime_con_wet_days_time.format($monthFormat)';
#raw $recorddayswithrainday = #end raw '$alltime_con_wet_days_time.format($dayFormat)';
#raw $recorddayswithrainyear = #end raw '$alltime_con_wet_days_time.format($yearFormat)';
#raw $recorddaysnorainmonth = #end raw '$alltime_con_dry_days_time.format($monthFormat)';
#raw $recorddaysnorainday = #end raw '$alltime_con_dry_days_time.format($dayFormat)';
#raw $recorddaysnorainyear = #end raw '$alltime_con_dry_days_time.format($yearFormat)';
#raw $recordhighdewmonth = #end raw '$alltime.dewpoint.maxtime.format($monthFormat)';
#raw $recordhighdewday = #end raw '$alltime.dewpoint.maxtime.format($dayFormat)';
#raw $recordhighdewyear = #end raw '$alltime.dewpoint.maxtime.format($yearFormat)';
#raw $recordlowdewmonth = #end raw '$alltime.dewpoint.mintime.format($monthFormat)';
#raw $recordlowdewday = #end raw '$alltime.dewpoint.mintime.format($dayFormat)';
#raw $recordlowdewyear = #end raw '$alltime.dewpoint.mintime.format($yearFormat)';
#raw $recordhighhummonth = #end raw '$alltime.outHumidity.maxtime.format($monthFormat)';
#raw $recordhighhumday = #end raw '$alltime.outHumidity.maxtime.format($dayFormat)';
#raw $recordhighhumyear = #end raw '$alltime.outHumidity.maxtime.format($yearFormat)';
#raw $recordlowhummonth = #end raw '$alltime.outHumidity.mintime.format($monthFormat)';
#raw $recordlowhumday = #end raw '$alltime.outHumidity.mintime.format($dayFormat)';
#raw $recordlowhumyear = #end raw '$alltime.outHumidity.mintime.format($yearFormat)';
#raw $recordhighbaromonth = #end raw '$alltime.barometer.maxtime.format($monthFormat)';   // Record high baro month
#raw $recordhighbaroday = #end raw '$alltime.barometer.maxtime.format($dayFormat)';   // Record high baro day
#raw $recordhighbaroyear = #end raw '$alltime.barometer.maxtime.format($yearFormat)';   // Record high baro year
#raw $recordlowbaromonth = #end raw '$alltime.barometer.mintime.format($monthFormat)';   // Record low baro month
#raw $recordlowbaroday = #end raw '$alltime.barometer.mintime.format($dayFormat)';   // Record low baro day
#raw $recordlowbaroyear = #end raw '$alltime.barometer.mintime.format($yearFormat)';   // Record low baro year
#if $day.radiation.has_data
#raw $mrecordhighsolar = #end raw '$month.radiation.max.format(add_label=False, localize=$localize_num)';
#raw $mrecordhighsolarday = #end raw '$month.radiation.maxtime.format($dayFormat)';
#raw $mrecordhighsolarmonth = #end raw '$month.radiation.maxtime.format($monthFormat)';
#raw $mrecordhighsolaryear = #end raw '$month.radiation.maxtime.format($yearFormat)';
#raw $yrecordhighsolar = #end raw '$year.radiation.max.format(add_label=False, localize=$localize_num)';
#raw $yrecordhighsolarday = #end raw '$year.radiation.maxtime.format($dayFormat)';
#raw $yrecordhighsolarmonth = #end raw '$year.radiation.maxtime.format($monthFormat)';
#raw $yrecordhighsolaryear = #end raw '$year.radiation.maxtime.format($yearFormat)';
#raw $recordhighsolarmonth = #end raw '$alltime.radiation.maxtime.format($monthFormat)';
#raw $recordhighsolarday = #end raw '$alltime.radiation.maxtime.format($dayFormat)';
#raw $recordhighsolaryear = #end raw '$alltime.radiation.maxtime.format($yearFormat)';
#end if
#if $day.UV.has_data
#raw $mrecordhighuv = #end raw '$month.UV.max.format(add_label=False, localize=$localize_num)';
#raw $mrecordhighuvmonth = #end raw '$month.UV.maxtime.format($monthFormat)';
#raw $mrecordhighuvday = #end raw '$month.UV.maxtime.format($dayFormat)';
#raw $mrecordhighuvyear = #end raw '$month.UV.maxtime.format($yearFormat)';
#raw $yrecordhighuv = #end raw '$year.UV.max.format(add_label=False, localize=$localize_num)';
#raw $yrecordhighuvmonth = #end raw '$year.UV.maxtime.format($monthFormat)';
#raw $yrecordhighuvday = #end raw '$year.UV.maxtime.format($dayFormat)';
#raw $yrecordhighuvyear = #end raw '$year.UV.maxtime.format($yearFormat)';
#raw $recordhighuv = #end raw '$alltime.UV.max.format(add_label=False, localize=$localize_num)';
#raw $recordhighuvmonth = #end raw '$alltime.UV.maxtime.format($monthFormat)';
#raw $recordhighuvday = #end raw '$alltime.UV.maxtime.format($dayFormat)';
#raw $recordhighuvyear = #end raw '$alltime.UV.maxtime.format($yearFormat)';
#end if
#raw $yrecordhighheatindex = #end raw '$year.heatindex.max.format(add_label=False, localize=$localize_num)';
#raw $yrecordhighheatindexmonth = #end raw '$year.heatindex.maxtime.format($monthFormat)';
#raw $yrecordhighheatindexday = #end raw '$year.heatindex.maxtime.format($dayFormat)';
#raw $yrecordhighheatindexyear = #end raw '$year.heatindex.maxtime.format($yearFormat)';
#if $year($data_binding='ws_binding').outTempDay.has_data
#raw $ywarmestdayonrecord = #end raw '$year($data_binding='ws_binding').outTempDay.max.format(add_label=False, localize=$localize_num)$unit.unit_type.outTemp[-1:] on: $year($data_binding='ws_binding').outTempDay.maxtime.format($recordFormat)'; //Warmest Day this month
#raw $ycoldestdayonrecord = #end raw '$year($data_binding='ws_binding').outTempDay.minmax.format(add_label=False, localize=$localize_num)$unit.unit_type.outTemp[-1:] on: $year($data_binding='ws_binding').outTempDay.minmaxtime.format($recordFormat)'; //Coldest Day this month
#end if
#if $alltime($data_binding='ws_binding').outTempNight.has_data
#raw $ywarmestnightonrecord = #end raw '$year($data_binding='ws_binding').outTempNight.maxmin.format(add_label=False, localize=$localize_num)$unit.unit_type.outTemp[-1:] on: $year($data_binding='ws_binding').outTempNight.maxmintime.format($recordFormat)'; //Warmest Night this month
#raw $ycoldestnightonrecord = #end raw '$year($data_binding='ws_binding').outTempNight.min.format(add_label=False, localize=$localize_num)$unit.unit_type.outTemp[-1:] on: $year($data_binding='ws_binding').outTempNight.mintime.format($recordFormat)'; //Coldest Night this month
#end if
#raw $yrecordhighwindrun = #end raw '$year.windrun.maxsum.format(add_label=False, localize=$localize_num)';
#raw $yrecordhighwindrunmth = #end raw '$year.windrun.maxsumtime.format($monthFormat)';
#raw $yrecordhighwindrunday = #end raw '$year.windrun.maxsumtime.format($dayFormat)';
#raw $yrecordhighwindrunyr = #end raw '$year.windrun.maxsumtime.format($yearFormat)';
#raw $yrecorddailyrain = #end raw '$year.rain.maxsum.format(add_label=False, localize=$localize_num)';
#raw $yrecordhighrainmth = #end raw '$yearmaxmonthrain.format(add_label=False, localize=$localize_num)';
#raw $yrecordrainrate = #end raw '$year.rainRate.max.format(add_label=False, localize=$localize_num)';
#raw $yrecorddayswithrain = #end raw '$year_con_wet_days';
#raw $yrecorddaysnorain = #end raw '$year_con_dry_days';
#raw $yrecordhighdew = #end raw '$year.dewpoint.max.format(add_label=False, localize=$localize_num)';
#raw $yrecordlowdew = #end raw '$year.dewpoint.min.format(add_label=False, localize=$localize_num)';
#raw $yrecordhighhum = #end raw '$year.outHumidity.max.format(add_label=False, localize=$localize_num)';
#raw $yrecordlowhum = #end raw '$year.outHumidity.min.format(add_label=False, localize=$localize_num)';
#raw $yrecorddailyrainmonth = #end raw '$year.rain.maxsumtime.format($monthFormat)';
#raw $yrecorddailyrainday = #end raw '$year.rain.maxsumtime.format($dayFormat)';
#raw $yrecorddailyrainyear = #end raw '$year.rain.maxsumtime.format($yearFormat)';
#raw $yrecordhighrainmthmth = #end raw '$yearmaxmonthrainmonth';
#raw $yrecordhighrainmthyr = #end raw '$yearmaxmonthrainyear';
#raw $yrecordrainratemonth = #end raw '$year.rainRate.maxtime.format($monthFormat)';
#raw $yrecordrainrateday= #end raw '$year.rainRate.maxtime.format($dayFormat)';
#raw $yrecordrainrateyear= #end raw '$year.rainRate.maxtime.format($yearFormat)';
#raw $yrecorddayswithrainmonth = #end raw '$year_con_wet_days_time.format($monthFormat)';
#raw $yrecorddayswithrainday = #end raw '$year_con_wet_days_time.format($dayFormat)';
#raw $yrecorddaysnorainmonth = #end raw '$year_con_dry_days_time.format($monthFormat)';
#raw $yrecorddaysnorainday = #end raw '$year_con_dry_days_time.format($dayFormat)';
#raw $yrecordhighdewmonth = #end raw '$year.dewpoint.maxtime.format($monthFormat)';
#raw $yrecordhighdewday = #end raw '$year.dewpoint.maxtime.format($dayFormat)';
#raw $yrecordhighdewyear = #end raw '$year.dewpoint.maxtime.format($yearFormat)';
#raw $yrecordlowdewmonth = #end raw '$year.dewpoint.mintime.format($monthFormat)';
#raw $yrecordlowdewday = #end raw '$year.dewpoint.mintime.format($dayFormat)';
#raw $yrecordlowdewyear = #end raw '$year.dewpoint.mintime.format($yearFormat)';
#raw $yrecordhighhummonth = #end raw '$year.outHumidity.maxtime.format($monthFormat)';
#raw $yrecordhighhumday = #end raw '$year.outHumidity.maxtime.format($dayFormat)';
#raw $yrecordhighhumyear = #end raw '$year.outHumidity.maxtime.format($yearFormat)';
#raw $yrecordlowhummonth = #end raw '$year.outHumidity.mintime.format($monthFormat)';
#raw $yrecordlowhumday = #end raw '$year.outHumidity.mintime.format($dayFormat)';
#raw $yrecordlowhumyear = #end raw '$year.outHumidity.mintime.format($yearFormat)';
#raw $mrecordhighheatindex = #end raw '$month.heatindex.max.format(add_label=False, localize=$localize_num)';
#raw $mrecordhighheatindexmonth = #end raw '$month.heatindex.maxtime.format($monthFormat)';
#raw $mrecordhighheatindexday = #end raw '$month.heatindex.maxtime.format($dayFormat)';
#raw $mrecordhighheatindexyear = #end raw '$month.heatindex.maxtime.format($yearFormat)';
#raw $mrecordhighwindrun = #end raw '$month.windrun.maxsum.format(add_label=False, localize=$localize_num)';
#raw $mrecordhighwindrunday = #end raw '$month.windrun.maxsumtime.format($dayFormat)';
#raw $mrecordhighwindrunmth = #end raw '$month.windrun.maxsumtime.format($monthFormat)';
#raw $mrecordhighwindrunyr = #end raw '$month.windrun.maxsumtime.format($yearFormat)';
#raw $mrecorddailyrain = #end raw '$month.rain.maxsum.format(add_label=False, localize=$localize_num)';
#raw $mrecordhighrainmth = #end raw '$month.rain.sum.format(add_label=False, localize=$localize_num)';
#raw $mrecordrainrate = #end raw '$month.rainRate.max.format(add_label=False, localize=$localize_num)';
#raw $mrecorddayswithrain = #end raw '$month_con_wet_days';
#raw $mrecorddaysnorain = #end raw '$month_con_dry_days';
#raw $mrecordhighdew = #end raw '$month.dewpoint.max.format(add_label=False, localize=$localize_num)';
#raw $mrecordlowdew = #end raw '$month.dewpoint.min.format(add_label=False, localize=$localize_num)';
#raw $mrecordhighhum = #end raw '$month.outHumidity.max.format(add_label=False, localize=$localize_num)';
#raw $mrecordlowhum = #end raw '$month.outHumidity.min.format(add_label=False, localize=$localize_num)';
#raw $mrecorddailyrainmonth = #end raw '$month.rain.maxsumtime.format($monthFormat)';
#raw $mrecorddailyrainday = #end raw '$month.rain.maxsumtime.format($dayFormat)';
#raw $mrecorddailyrainyear = #end raw '$month.rain.maxsumtime.format($yearFormat)';
#raw $mrecordhighrainmthmth = #end raw '$current.dateTime.format($monthFormat)';
#raw $mrecordhighrainmthyr = #end raw '$current.dateTime.format($yearFormat)';
#raw $mrecordrainratemonth = #end raw '$month.rainRate.maxtime.format($monthFormat)';
#raw $mrecordrainrateday= #end raw '$month.rainRate.maxtime.format($dayFormat)';
#raw $mrecordrainrateyear = #end raw '$month.rainRate.maxtime.format($yearFormat)';
#raw $mrecorddayswithrainmonth = #end raw '$month_con_wet_days_time.format($monthFormat)';
#raw $mrecorddayswithrainday = #end raw '$month_con_wet_days_time.format($dayFormat)';
#raw $mrecorddaysnorainmonth = #end raw '$month_con_dry_days_time.format($monthFormat)';
#raw $mrecorddaysnorainday = #end raw '$month_con_dry_days_time.format($dayFormat)';
#raw $mrecordhighdewmonth = #end raw '$month.dewpoint.maxtime.format($monthFormat)';
#raw $mrecordhighdewday = #end raw '$month.dewpoint.maxtime.format($dayFormat)';
#raw $mrecordhighdewyear = #end raw '$month.dewpoint.maxtime.format($yearFormat)';
#raw $mrecordlowdewmonth = #end raw '$month.dewpoint.mintime.format($monthFormat)';
#raw $mrecordlowdewday = #end raw '$month.dewpoint.mintime.format($dayFormat)';
#raw $mrecordlowdewyear = #end raw '$month.dewpoint.mintime.format($yearFormat)';
#raw $mrecordhighhummonth = #end raw '$month.outHumidity.maxtime.format($monthFormat)';
#raw $mrecordhighhumday = #end raw '$month.outHumidity.maxtime.format($dayFormat)';
#raw $mrecordhighhumyear = #end raw '$month.outHumidity.maxtime.format($yearFormat)';
#raw $mrecordlowhummonth = #end raw '$month.outHumidity.mintime.format($monthFormat)';
#raw $mrecordlowhumday = #end raw '$month.outHumidity.mintime.format($dayFormat)';
#raw $mrecordlowhumyear = #end raw '$month.outHumidity.mintime.format($yearFormat)';
#raw
//
// Eastmasonville Station Records (wxrecords) Tags
//
// ----------------------------------------------------------------------------
// Other Addons
// ----------------------------------------------------------------------------
#end raw
#if $varExists('$current.txBatteryStatus') and ($station.hardware[0:7] == 'Vantage')
#if $current.txBatteryStatus.raw is not None
#set $txBatteryStatusText = 'Ok' if int($current.txBatteryStatus.raw) & 1 == False else 'Low'
#raw $vpissstatus = #end raw '$txBatteryStatusText'; // VP ISS Status
#end if
#raw $vpreception2 = #end raw '$current.rxCheckPercent'; // VP Current reception %  *** NEW IN V1.01
#raw $vpconsolebattery = #end raw '$current.consBatteryVoltage.format(add_label=False, localize=$localize_num)'; // VP Console Battery Volts *** NEW IN V1.01
#end if
#raw $avtempweek = #end raw '$seven_day.outTemp.avg.format(add_label=False, localize=$localize_num)';    // Average temperature over past 7 days
#raw $hddday = #end raw '$day.heatdeg.sum.format(add_label=False, localize=$localize_num)';        // Heating Degree for day
#raw $hddmonth = #end raw '$month.heatdeg.sum.format(add_label=False, localize=$localize_num)';    // Heating Degree for month to date
#raw $hddyear = #end raw '$year.heatdeg.sum.format(add_label=False, localize=$localize_num)';    // Heating Degree for year to date
#raw $cddday = #end raw '$day.cooldeg.sum.format(add_label=False, localize=$localize_num)';        // Cooling Degree for day
#raw $cddmonth = #end raw '$month.cooldeg.sum.format(add_label=False, localize=$localize_num)';    // Cooling Degree for month to date
#raw $cddyear = #end raw '$year.cooldeg.sum.format(add_label=False, localize=$localize_num)';    // Cooling Degree for year to date
#raw $minchillweek = #end raw '$seven_day.windchill.min.format(add_label=False, localize=$localize_num)';  // Minimum Wind Chill over past 7 days
#raw $maxheatweek = #end raw '$seven_day.heatindex.max.format(add_label=False, localize=$localize_num)';  // Maximum Heat Index over past 7 days *** NEW IN V2.00
#if $current.air_density.exists
#raw $airdensity = #end raw '$current.air_density.format(add_label=False, localize=$localize_num)';  //air density
#else
#raw $airdensity = #end raw '$naString';  //air density
#end if
#if $almanac.hasExtras
#raw $solarnoon = #end raw '$almanac.sun.transit.format($timeFormat)'; // Solar noon
#raw $changeinday = #end raw '$cidSign$time.strftime($hourFormat+":"+$minuteFormat+":"+$secondFormat, $changeInDay)';  // change in day length since yesterday
#end if
#raw $etcurrentweek = #end raw '$seven_day.ET.sum.format(add_label=False, localize=$localize_num)'; // ET total for the last 7 days
#raw $sunshinehourstodateday = #end raw '$today_sunshine_hours';
#raw $sunshinehourstodatemonth = #end raw '$month_sunshine_hours';
#raw $maxsolarfortime = #end raw '$current.maxSolarRad.format(add_label=False, localize=$localize_num)';
#if $current.wet_bulb.exists
#raw $wetbulb = #end raw '$current.wet_bulb.format(add_label=False, localize=$localize_num)';
#else
#raw $wetbulb = #end raw '$naString';
#end if
#if $current.cbi.exists
#raw $chandler = #end raw '$current.cbi.format(format_string="%.1f", localize=$localize_num)';
#else
#raw $chandler = #end raw '$naString';
#end if
#raw $maxdew = #end raw '$day.dewpoint.max.format(add_label=False, localize=$localize_num)';
#raw $maxdewt = #end raw '$day.dewpoint.maxtime.format($timeFormat)';
#raw $mindew = #end raw '$day.dewpoint.min.format(add_label=False, localize=$localize_num)';
#raw $mindewt = #end raw '$day.dewpoint.mintime.format($timeFormat)';
#raw $maxdewyest = #end raw '$yesterday.dewpoint.max.format(add_label=False, localize=$localize_num)';
#raw $maxdewyestt = #end raw '$yesterday.dewpoint.maxtime.format($timeFormat)';
#raw $mindewyest = #end raw '$yesterday.dewpoint.min.format(add_label=False, localize=$localize_num)';
#raw $mindewyestt = #end raw '$yesterday.dewpoint.mintime.format($timeFormat)';
#raw $stationname = #end raw '$station.location';
#if $currentmonthavrain.raw is not None and $month.rain.sum.raw is not None:
#set $diffromav = $skin_dict.Units.StringFormats[$skin_dict.Units.Groups.group_rain] % ($month.rain.sum.raw - $currentmonthavrain.raw)
#raw $raindifffromav = #end raw '$diffromav';
#end if
### FIXME
#raw $raindifffromavyear = #end raw '0';
#raw $gddmonth = #end raw '$month.growdeg.sum.format(add_label=False, localize=$localize_num)';
#raw $gddyear = #end raw '$year.growdeg.sum.format(add_label=False, localize=$localize_num)';
#raw $maxheat = #end raw '$day.heatindex.max.format(add_label=False, localize=$localize_num)';
#raw $maxheatt = #end raw '$day.heatindex.maxtime.format($timeFormat)';
#raw $maxheatyest = #end raw '$yesterday.heatindex.max.format(add_label=False, localize=$localize_num)';
#raw $yeartodateavtemp = #end raw '$year.outTemp.avg.format(add_label=False, localize=$localize_num)';
#raw $monthtodateavtemp = #end raw '$month.outTemp.avg.format(add_label=False, localize=$localize_num)';
#raw $maxchillyest = #end raw '$yesterday.windchill.max.format(add_label=False, localize=$localize_num)';
#raw $monthtodatemaxgust = #end raw '$month.wind.max.format(add_label=False, localize=$localize_num)';
#raw $monthtodateavspeed = #end raw '$month.windSpeed.avg.format(add_label=False, localize=$localize_num)'; // MTD average wind speed
#raw $monthtodateavgust = #end raw '$month.windGust.avg.format(add_label=False, localize=$localize_num)'; //MTD average wind gust
#raw $yeartodateavwind = #end raw '$year.windSpeed.avg.format(add_label=False, localize=$localize_num)'; // YTD average wind speed
#raw $yeartodategstwind = #end raw '$year.windGust.avg.format(add_label=False, localize=$localize_num)'; // YTD avg wind gust
#raw $lowbaro = #end raw '$day.barometer.min.format(add_label=False, localize=$localize_num)';
#raw $lowbarot = #end raw '$day.barometer.mintime.format($timeFormat)';
#raw $monthtodatemaxbaro = #end raw '$month.barometer.max.format(add_label=False, localize=$localize_num)'; // MTD high barometer
#raw $monthtodateminbaro = #end raw '$month.barometer.min.format(add_label=False, localize=$localize_num)'; //MTD low barometer
#raw $sunshinehourstodateyear = #end raw '$year_sunshine_hours';
#raw $sunshineyesterday = #end raw '$yesterday_sunshine_hours';
#raw $avtempsincemidnight = #end raw '$day.outTemp.avg.format(add_label=False, localize=$localize_num)';
#raw $yesterdayavtemp = #end raw '$yesterday.outTemp.avg.format(add_label=False, localize=$localize_num)';
#raw $avgspeedsincereset = #end raw '$day.outTemp.avg.format(add_label=False, localize=$localize_num)';
#raw $maxheatyestt = #end raw '$yesterday.heatindex.maxtime.format($timeFormat)';
<<<<<<< HEAD
#raw $windrunyesterday = #end raw '$yesterday.windrun.sum($add_label=False, $localize=False)';
### FIXME
#raw $currentwdet = #end raw '0';
### FIXME
#raw $yesterdaywdet = #end raw '0';
#raw $highhum = #end raw '$day.outHumidity.max.format($add_label=False, $localize=False)';
=======
#raw $windrunyesterday = #end raw '$yesterday.windrun.sum.format(add_label=False, localize=$localize_num)';
#raw $highhum = #end raw '$day.outHumidity.max.format(add_label=False, localize=$localize_num)';
>>>>>>> 494f3217
#raw $highhumt = #end raw '$day.outHumidity.maxtime.format($timeFormat)';
#raw $lowhum = #end raw '$day.outHumidity.min.format(add_label=False, localize=$localize_num)';
#raw $lowhumt = #end raw '$day.outHumidity.mintime.format($timeFormat)';
#raw $maxhumyest = #end raw '$yesterday.outHumidity.max.format(add_label=False, localize=$localize_num)';
#raw $maxhumyestt = #end raw '$yesterday.outHumidity.maxtime.format($timeFormat)';
#raw $minhumyest = #end raw '$yesterday.outHumidity.min.format(add_label=False, localize=$localize_num)';
#raw $minhumyestt = #end raw '$yesterday.outHumidity.mintime.format($timeFormat)';
#raw $recordhightempjan = #end raw '$recordhightempjan.format(add_label=False, localize=$localize_num)';
#raw $recordlowtempjan = #end raw '$recordlowtempjan.format(add_label=False, localize=$localize_num)';
#raw $recordhightempfeb = #end raw '$recordhightempfeb.format(add_label=False, localize=$localize_num)';
#raw $recordlowtempfeb = #end raw '$recordlowtempfeb.format(add_label=False, localize=$localize_num)';
#raw $recordhightempmar = #end raw '$recordhightempmar.format(add_label=False, localize=$localize_num)';
#raw $recordlowtempmar = #end raw '$recordlowtempmar.format(add_label=False, localize=$localize_num)';
#raw $recordhightempapr = #end raw '$recordhightempapr.format(add_label=False, localize=$localize_num)';
#raw $recordlowtempapr = #end raw '$recordlowtempapr.format(add_label=False, localize=$localize_num)';
#raw $recordhightempmay = #end raw '$recordhightempmay.format(add_label=False, localize=$localize_num)';
#raw $recordlowtempmay = #end raw '$recordlowtempmay.format(add_label=False, localize=$localize_num)';
#raw $recordhightempjun = #end raw '$recordhightempjun.format(add_label=False, localize=$localize_num)';
#raw $recordlowtempjun = #end raw '$recordlowtempjun.format(add_label=False, localize=$localize_num)';
#raw $recordhightempjul = #end raw '$recordhightempjul.format(add_label=False, localize=$localize_num)';
#raw $recordlowtempjul = #end raw '$recordlowtempjul.format(add_label=False, localize=$localize_num)';
#raw $recordhightempaug = #end raw '$recordhightempaug.format(add_label=False, localize=$localize_num)';
#raw $recordlowtempaug = #end raw '$recordlowtempaug.format(add_label=False, localize=$localize_num)';
#raw $recordhightempsep = #end raw '$recordhightempsep.format(add_label=False, localize=$localize_num)';
#raw $recordlowtempsep = #end raw '$recordlowtempsep.format(add_label=False, localize=$localize_num)';
#raw $recordhightempoct = #end raw '$recordhightempoct.format(add_label=False, localize=$localize_num)';
#raw $recordlowtempoct = #end raw '$recordlowtempoct.format(add_label=False, localize=$localize_num)';
#raw $recordhightempnov = #end raw '$recordhightempnov.format(add_label=False, localize=$localize_num)';
#raw $recordlowtempnov = #end raw '$recordlowtempnov.format(add_label=False, localize=$localize_num)';
#raw $recordhightempdec = #end raw '$recordhightempdec.format(add_label=False, localize=$localize_num)';
#raw $recordlowtempdec = #end raw '$recordlowtempdec.format(add_label=False, localize=$localize_num)';
#raw
//
// soil temperature tags for alternative dashboard
//
#end raw
#raw $soiltemp = #end raw '$current.soilTemp1.format(add_label=False, localize=$localize_num)';
#if $day.soilTemp1.has_data
#raw $maxsoiltemp = #end raw '$day.soilTemp1.max.format(add_label=False, localize=$localize_num)';
#raw $minsoiltemp = #end raw '$day.soilTemp1.min.format(add_label=False, localize=$localize_num)';
#raw $mrecordhighsoil = #end raw '$month.soilTemp1.max.format(add_label=False, localize=$localize_num)';
#raw $mrecordlowsoil = #end raw '$month.soilTemp1.min.format(add_label=False, localize=$localize_num)';
#raw $yrecordhighsoil = #end raw '$year.soilTemp1.max.format(add_label=False, localize=$localize_num)';
#raw $yrecordlowsoil = #end raw '$year.soilTemp1.min.format(add_label=False, localize=$localize_num)';
#raw $recordhighsoil = #end raw '$alltime.soilTemp1.max.format(add_label=False, localize=$localize_num)';
#raw $recordlowsoil = #end raw '$alltime.soilTemp1.min.format(add_label=False, localize=$localize_num)';
#end if
#raw $VPsoiltemp2 = #end raw '$current.soilTemp2.format(add_label=False, localize=$localize_num)';
#if $day.soilTemp2.has_data
#raw $hiVPsoiltemp2 = #end raw '$day.soilTemp2.max.format(add_label=False, localize=$localize_num)';
#raw $loVPsoiltemp2 = #end raw '$day.soilTemp2.min.format(add_label=False, localize=$localize_num)';
#raw $mrecordhighsoil2 = #end raw '$month.soilTemp2.max.format(add_label=False, localize=$localize_num)';
#raw $mrecordlowsoil2 = #end raw '$month.soilTemp2.min.format(add_label=False, localize=$localize_num)';
#raw $yrecordhighsoil2 = #end raw '$year.soilTemp2.max.format(add_label=False, localize=$localize_num)';
#raw $yrecordlowsoil2 = #end raw '$year.soilTemp2.min.format(add_label=False, localize=$localize_num)';
#raw $recordhighsoil2 = #end raw '$alltime.soilTemp2.max.format(add_label=False, localize=$localize_num)';
#raw $recordlowsoil2 = #end raw '$alltime.soilTemp2.min.format(add_label=False, localize=$localize_num)';
#end if
#raw $VPsoiltemp3 = #end raw '$current.soilTemp3.format(add_label=False, localize=$localize_num)';
#if $day.soilTemp3.has_data
#raw $hiVPsoiltemp3 = #end raw '$day.soilTemp3.max.format(add_label=False, localize=$localize_num)';
#raw $loVPsoiltemp3 = #end raw '$day.soilTemp3.min.format(add_label=False, localize=$localize_num)';
#raw $mrecordhighsoil3 = #end raw '$month.soilTemp3.max.format(add_label=False, localize=$localize_num)';
#raw $mrecordlowsoil3 = #end raw '$month.soilTemp3.min.format(add_label=False, localize=$localize_num)';
#raw $yrecordhighsoil3 = #end raw '$year.soilTemp3.max.format(add_label=False, localize=$localize_num)';
#raw $yrecordlowsoil3 = #end raw '$year.soilTemp3.min.format(add_label=False, localize=$localize_num)';
#raw $recordhighsoil3 = #end raw '$alltime.soilTemp3.max.format(add_label=False, localize=$localize_num)';
#raw $recordlowsoil3 = #end raw '$alltime.soilTemp3.min.format(add_label=False, localize=$localize_num)';
#end if
#raw $VPsoiltemp4 = #end raw '$current.soilTemp4.format(add_label=False, localize=$localize_num)';
#if $day.soilTemp4.has_data
#raw $hiVPsoiltemp4 = #end raw '$day.soilTemp4.max.format(add_label=False, localize=$localize_num)';
#raw $loVPsoiltemp4 = #end raw '$day.soilTemp4.min.format(add_label=False, localize=$localize_num)';
#raw $mrecordhighsoil4 = #end raw '$month.soilTemp4.max.format(add_label=False, localize=$localize_num)';
#raw $mrecordlowsoil4 = #end raw '$month.soilTemp4.min.format(add_label=False, localize=$localize_num)';
#raw $yrecordhighsoil4 = #end raw '$year.soilTemp4.max.format(add_label=False, localize=$localize_num)';
#raw $yrecordlowsoil4 = #end raw '$year.soilTemp4.min.format(add_label=False, localize=$localize_num)';
#raw $recordhighsoil4 = #end raw '$alltime.soilTemp4.max.format(add_label=False, localize=$localize_num)';
#raw $recordlowsoil4 = #end raw '$alltime.soilTemp4.min.format(add_label=False, localize=$localize_num)';
#end if
#raw
//
// Soil mosture tags for alternative dashboard
//
#end raw
#raw $VPsoilmoisture = #end raw '$current.soilMoist1.format(add_label=False, localize=$localize_num)';
#if $day.soilMoist1.has_data
#raw $hiVPsoilmoisture = #end raw '$day.soilMoist1.max.format(add_label=False, localize=$localize_num)';
#raw $loVPsoilmoisture = #end raw '$day.soilMoist1.min.format(add_label=False, localize=$localize_num)';
#raw $mrecordhighsoilmoist = #end raw '$month.soilMoist1.max.format(add_label=False, localize=$localize_num)';
#raw $mrecordhighsoilmonth = #end raw '$month.soilMoist1.maxtime.format($monthFormat)';
#raw $mrecordhighsoilday = #end raw '$month.soilMoist1.maxtime.format($dayFormat)';
#raw $mrecordlowsoilmoist = #end raw '$month.soilMoist1.min.format(add_label=False, localize=$localize_num)';
#raw $mrecordlowsoilmonth = #end raw '$month.soilMoist1.mintime.format($monthFormat)';
#raw $mrecordlowsoilday = #end raw '$month.soilMoist1.mintime.format($dayFormat)';
#raw $yrecordhighsoilmoist = #end raw '$year.soilMoist1.max.format(add_label=False, localize=$localize_num)';
#raw $yrecordhighsoilmonth = #end raw '$year.soilMoist1.maxtime.format($monthFormat)';
#raw $yrecordhighsoilday = #end raw '$year.soilMoist1.maxtime.format($dayFormat)';
#raw $yrecordlowsoilmoist = #end raw '$year.soilMoist1.min.format(add_label=False, localize=$localize_num)';
#raw $yrecordlowsoilmonth = #end raw '$year.soilMoist1.mintime.format($monthFormat)';
#raw $yrecordlowsoilday = #end raw '$year.soilMoist1.mintime.format($dayFormat)';
#raw $recordhighsoilmoist = #end raw '$alltime.soilMoist1.max.format(add_label=False, localize=$localize_num)';
#raw $recordhighsoilyear = #end raw '$alltime.soilMoist1.maxtime.format($yearFormat)';
#raw $recordhighsoilmonth = #end raw '$alltime.soilMoist1.maxtime.format($monthFormat)';
#raw $recordhighsoilday = #end raw '$alltime.soilMoist1.maxtime.format($dayFormat)';
#raw $recordlowsoilmoist = #end raw '$alltime.soilMoist1.min.format(add_label=False, localize=$localize_num)';
#raw $recordlowsoilyear = #end raw '$alltime.soilMoist1.mintime.format($yearFormat)';
#raw $recordlowsoilmonth = #end raw '$alltime.soilMoist1.mintime.format($monthFormat)';
#raw $recordlowsoilday = #end raw '$alltime.soilMoist1.mintime.format($dayFormat)';
#end if
#raw $VPsoilmoisture2 = #end raw '$current.soilMoist2.format(add_label=False, localize=$localize_num)';
#if $day.soilMoist2.has_data
#raw $hiVPsoilmoisture2 = #end raw '$day.soilMoist2.max.format(add_label=False, localize=$localize_num)';
#raw $loVPsoilmoisture2 = #end raw '$day.soilMoist2.min.format(add_label=False, localize=$localize_num)';
#raw $mrecordhighsoilmoist2 = #end raw '$month.soilMoist2.max.format(add_label=False, localize=$localize_num)';
#raw $mrecordhighsoilmonth2 = #end raw '$month.soilMoist2.maxtime.format($monthFormat)';
#raw $mrecordhighsoilday2 = #end raw '$month.soilMoist2.maxtime.format($dayFormat)';
#raw $mrecordlowsoilmoist2 = #end raw '$month.soilMoist2.min.format(add_label=False, localize=$localize_num)';
#raw $mrecordlowsoilmonth2 = #end raw '$month.soilMoist2.mintime.format($monthFormat)';
#raw $mrecordlowsoilday2 = #end raw '$month.soilMoist2.mintime.format($dayFormat)';
#raw $yrecordhighsoilmoist2 = #end raw '$year.soilMoist2.max.format(add_label=False, localize=$localize_num)';
#raw $yrecordhighsoilmonth2 = #end raw '$year.soilMoist2.maxtime.format($monthFormat)';
#raw $yrecordhighsoilday2 = #end raw '$year.soilMoist2.maxtime.format($dayFormat)';
#raw $yrecordlowsoilmoist2 = #end raw '$year.soilMoist2.min.format(add_label=False, localize=$localize_num)';
#raw $yrecordlowsoilmonth2 = #end raw '$year.soilMoist2.mintime.format($monthFormat)';
#raw $yrecordlowsoilday2 = #end raw '$year.soilMoist2.mintime.format($dayFormat)';
#raw $recordhighsoilmoist2 = #end raw '$alltime.soilMoist2.max.format(add_label=False, localize=$localize_num)';
#raw $recordhighsoilyear2 = #end raw '$alltime.soilMoist2.maxtime.format($yearFormat)';
#raw $recordhighsoilmonth2 = #end raw '$alltime.soilMoist2.maxtime.format($monthFormat)';
#raw $recordhighsoilday2 = #end raw '$alltime.soilMoist2.maxtime.format($dayFormat)';
#raw $recordlowsoilmoist2 = #end raw '$alltime.soilMoist2.min.format(add_label=False, localize=$localize_num)';
#raw $recordlowsoilyear2 = #end raw '$alltime.soilMoist2.mintime.format($yearFormat)';
#raw $recordlowsoilmonth2 = #end raw '$alltime.soilMoist2.mintime.format($monthFormat)';
#raw $recordlowsoilday2 = #end raw '$alltime.soilMoist2.mintime.format($dayFormat)';
#end if
#raw $VPsoilmoisture3 = #end raw '$current.soilMoist3.format(add_label=False, localize=$localize_num)';
#if $day.soilMoist3.has_data
#raw $hiVPsoilmoisture3 = #end raw '$day.soilMoist3.max.format(add_label=False, localize=$localize_num)';
#raw $loVPsoilmoisture3 = #end raw '$day.soilMoist3.min.format(add_label=False, localize=$localize_num)';
#raw $mrecordhighsoilmoist3 = #end raw '$month.soilMoist3.max.format(add_label=False, localize=$localize_num)';
#raw $mrecordhighsoilmonth3 = #end raw '$month.soilMoist3.maxtime.format($monthFormat)';
#raw $mrecordhighsoilday3 = #end raw '$month.soilMoist3.maxtime.format($dayFormat)';
#raw $mrecordlowsoilmoist3 = #end raw '$month.soilMoist3.min.format(add_label=False, localize=$localize_num)';
#raw $mrecordlowsoilmonth3 = #end raw '$month.soilMoist3.mintime.format($monthFormat)';
#raw $mrecordlowsoilday3 = #end raw '$month.soilMoist3.mintime.format($dayFormat)';
#raw $yrecordhighsoilmoist3 = #end raw '$year.soilMoist3.max.format(add_label=False, localize=$localize_num)';
#raw $yrecordhighsoilmonth3 = #end raw '$year.soilMoist3.maxtime.format($monthFormat)';
#raw $yrecordhighsoilday3 = #end raw '$year.soilMoist3.maxtime.format($dayFormat)';
#raw $yrecordlowsoilmoist3 = #end raw '$year.soilMoist3.min.format(add_label=False, localize=$localize_num)';
#raw $yrecordlowsoilmonth3 = #end raw '$year.soilMoist3.mintime.format($monthFormat)';
#raw $yrecordlowsoilday3 = #end raw '$year.soilMoist3.mintime.format($dayFormat)';
#raw $recordhighsoilmoist3 = #end raw '$alltime.soilMoist3.max.format(add_label=False, localize=$localize_num)';
#raw $recordhighsoilyear3 = #end raw '$alltime.soilMoist3.maxtime.format($yearFormat)';
#raw $recordhighsoilmonth3 = #end raw '$alltime.soilMoist3.maxtime.format($monthFormat)';
#raw $recordhighsoilday3 = #end raw '$alltime.soilMoist3.maxtime.format($dayFormat)';
#raw $recordlowsoilmoist3 = #end raw '$alltime.soilMoist3.min.format(add_label=False, localize=$localize_num)';
#raw $recordlowsoilyear3 = #end raw '$alltime.soilMoist3.mintime.format($yearFormat)';
#raw $recordlowsoilmonth3 = #end raw '$alltime.soilMoist3.mintime.format($monthFormat)';
#raw $recordlowsoilday3 = #end raw '$alltime.soilMoist3.mintime.format($dayFormat)';
#end if
#raw $VPsoilmoisture4 = #end raw '$current.soilMoist4.format(add_label=False, localize=$localize_num)';
#if $day.soilMoist4.has_data
#raw $hiVPsoilmoisture4 = #end raw '$day.soilMoist4.max.format(add_label=False, localize=$localize_num)';
#raw $loVPsoilmoisture4 = #end raw '$day.soilMoist4.min.format(add_label=False, localize=$localize_num)';
#raw $mrecordhighsoilmoist4 = #end raw '$month.soilMoist4.max.format(add_label=False, localize=$localize_num)';
#raw $mrecordhighsoilmonth4 = #end raw '$month.soilMoist4.maxtime.format($monthFormat)';
#raw $mrecordhighsoilday4 = #end raw '$month.soilMoist4.maxtime.format($dayFormat)';
#raw $mrecordlowsoilmoist4 = #end raw '$month.soilMoist4.min.format(add_label=False, localize=$localize_num)';
#raw $mrecordlowsoilmonth4 = #end raw '$month.soilMoist4.mintime.format($monthFormat)';
#raw $mrecordlowsoilday4 = #end raw '$month.soilMoist4.mintime.format($dayFormat)';
#raw $yrecordhighsoilmoist4 = #end raw '$year.soilMoist4.max.format(add_label=False, localize=$localize_num)';
#raw $yrecordhighsoilmonth4 = #end raw '$year.soilMoist4.maxtime.format($monthFormat)';
#raw $yrecordhighsoilday4 = #end raw '$year.soilMoist4.maxtime.format($dayFormat)';
#raw $yrecordlowsoilmoist4 = #end raw '$year.soilMoist4.min.format(add_label=False, localize=$localize_num)';
#raw $yrecordlowsoilmonth4 = #end raw '$year.soilMoist4.mintime.format($monthFormat)';
#raw $yrecordlowsoilday4 = #end raw '$year.soilMoist4.mintime.format($dayFormat)';
#raw $recordhighsoilmoist4 = #end raw '$alltime.soilMoist4.max.format(add_label=False, localize=$localize_num)';
#raw $recordhighsoilyear4 = #end raw '$alltime.soilMoist4.maxtime.format($yearFormat)';
#raw $recordhighsoilmonth4 = #end raw '$alltime.soilMoist4.maxtime.format($monthFormat)';
#raw $recordhighsoilday4 = #end raw '$alltime.soilMoist4.maxtime.format($dayFormat)';
#raw $recordlowsoilmoist4 = #end raw '$alltime.soilMoist4.min.format(add_label=False, localize=$localize_num)';
#raw $recordlowsoilyear4 = #end raw '$alltime.soilMoist4.mintime.format($yearFormat)';
#raw $recordlowsoilmonth4 = #end raw '$alltime.soilMoist4.mintime.format($monthFormat)';
#raw $recordlowsoilday4 = #end raw '$alltime.soilMoist4.mintime.format($dayFormat)';
#end if
#raw
//
// ----------------------------------------------------------------------------------------------------
// end of WEEWXtags.php
//
// Fetch the WEEWX-defs.php for additional data (if it is found)
if(file_exists('WEEWX-defs.php')) {include_once('WEEWX-defs.php');}
#end raw<|MERGE_RESOLUTION|>--- conflicted
+++ resolved
@@ -372,15 +372,9 @@
 #raw $dirdeg = #end raw '$current.windDir.format(add_label=False, localize=$localize_num)'; // wind direction (degrees)
 #raw $dirlabel = #end raw '$current.windDir.ordinal_compass';   // wind direction (NNE etc)
 #raw $maxgustlastimediatehourtime =  #end raw '$span($hour_delta=1).windGust.maxtime.format($timeFormat)';  //   time that the max gust last prior 1 hour occurred
-<<<<<<< HEAD
-#raw $avwindlastimediate10 = #end raw '$span($time_delta=600).windSpeed.avg.format($add_label=False, $localize=False)';  // Average wind for the last immediate 10 minute period
-#set $avdir = int(round($span($time_delta=600).windvec.last.polar.raw[1], 0))
-#raw $avdir10minute =  #end raw '$avdir';    // average ten minute wind direction
-=======
 #raw $avwindlastimediate10 = #end raw '$span($time_delta=600).windSpeed.avg.format(add_label=False, localize=$localize_num)';  // Average wind for the last immediate 10 minute period
 #set $avdir10 = int(round($span($time_delta=600).windvec.last.polar.raw[1], 0))
 #raw $avdir10minute =  #end raw '$avdir10';    // average ten minute wind direction (degrees)
->>>>>>> 494f3217
 
 #raw $beaufortnum = #end raw '$current.windSpeed.beaufort'; //Beaufort wind force number
 #raw $currbftspeed = #end raw '$current.windSpeed.beaufort bft'; //Current Beaufort wind speed
@@ -712,13 +706,8 @@
 #raw $timeoflastrainalways = #end raw '$last_rain.format($timeFormat)';
 #raw $windruntodatethismonth = #end raw '$month.windrun.sum($add_label=False, $localize=False)';
 #raw $windruntodatethisyear = #end raw '$year.windrun.sum($add_label=False, $localize=False)';
-<<<<<<< HEAD
-#raw $windruntoday = #end raw '$day.windrun.sum($add_label=False, $localize=False)';
-#raw $yesterdaydaviset = #end raw '$yesterday.ET.sum.format($add_label=False, $localize=False)';
-=======
 #raw $windruntoday = #end raw '$day.windrun.sum.format(add_label=False, localize=$localize_num)';
 #raw $yesterdaydaviset = #end raw '$yesterday.ET.sum.format(add_label=False, localize=$localize_num)';
->>>>>>> 494f3217
 #raw $yrecordhighavwindday = #end raw '$year.windSpeed.maxtime.format($dayFormat)';
 #raw $yrecordhighavwindmonth = #end raw '$year.windSpeed.maxtime.format($monthFormat)';
 #raw $yrecordhighavwindyear = #end raw '$year.windSpeed.maxtime.format($yearFormat)';
@@ -796,61 +785,8 @@
 $icon_array[35] =  'windyrain.gif';           // Wind+rain
 
 #end raw
-<<<<<<< HEAD
-#if $varExists('current_icon')
-  #if $current_icon != None
-    #raw $iconnumber = #end raw '$current_icon';
-    #raw $current_icon = $icon_array#end raw[$current_icon]; // name of our condition icon
-  #elif $current($data_binding='ws_supp_binding', $max_delta=600).currentIcon.exists
-    #raw $iconnumber = #end raw '$current($data_binding='ws_supp_binding', $max_delta=600).currentIcon.format($format_string="%d", $add_label=False, $None_string="0", $localize=False)';
-    #raw $current_icon = $icon_array#end raw[$current($data_binding='ws_supp_binding', $max_delta=600).currentIcon.format($format_string="%d", $add_label=False, $None_string="0", $localize=False)]; // name of our condition icon
-  #else
-    #raw $iconnumber = #end raw '0';
-    #raw $current_icon = $icon_array#end raw[0]; // name of our condition icon
-  #end if
-#elif $current($data_binding='ws_supp_binding', $max_delta=600).currentIcon.exists
-  #raw $iconnumber = #end raw '$current($data_binding='ws_supp_binding', $max_delta=600).currentIcon.format($format_string="%d", $add_label=False, $None_string="0", $localize=False)';
-  #raw $current_icon = $icon_array#end raw[$current($data_binding='ws_supp_binding', $max_delta=600).currentIcon.format($format_string="%d", $add_label=False, $None_string="0", $localize=False)]; // name of our condition icon
-#else
-  #raw $iconnumber = '0'; #end raw         // icon number
-  #raw $current_icon = $icon_array[0]; #end raw // name of our condition icon
-#end if
-#raw
-// ----------------------------------------------------------------------------------
-//   $current_summary = 'Dry' . "<br />" . 'Mainly cloudy/Dry ';
-#end raw
-### FIXME
-#raw
-$weathercond = 'Dry';
-#end raw
-#if $varExists('current_text')
-#if $current_text != ""
-#raw $Currentsolardescription = #end raw '$current_text';
-#elif $current($data_binding='ws_supp_binding', $max_delta=600).currentText.exists
-#raw $Currentsolardescription = #end raw '$current($data_binding='ws_supp_binding', $max_delta=600).currentText.raw';
-#else
-#raw $Currentsolardescription = #end raw 'Not Available';
-#end if
-#elif $current($data_binding='ws_supp_binding', $max_delta=600).currentText.exists
-#raw $Currentsolardescription = #end raw '$current($data_binding='ws_supp_binding', $max_delta=600).currentText.raw';
-#else
-#raw $Currentsolardescription = #end raw 'Not Available';
-#end if
-#raw
-$current_summary = $Currentsolardescription;
-$current_summary = preg_replace('|^/[^/]+/|','',$current_summary);
-$current_summary = preg_replace('|\\\\|',", ",$current_summary);
-$current_summary = preg_replace('|/|',", ",$current_summary);
-//
-//
-#end raw
-
-#raw $cloudheightfeet = #end raw '$current.cloudbase.foot.format($add_label=False, $localize=False)'; // Estimated cloud base height, feet, (based on dew point, and you height above sea  level...enter
-#raw $cloudheightmeters = #end raw '$current.cloudbase.meter.format($add_label=False, $localize=False)';   // Estimated cloud base height, metres, (based on dew point, and you height above sea
-=======
 #raw $cloudheightfeet = #end raw '$current.cloudbase.foot.format(add_label=False, localize=$localize_num)'; // Estimated cloud base height, feet, (based on dew point, and you height above sea  level...enter
 #raw $cloudheightmeters = #end raw '$current.cloudbase.meter.format(add_label=False, localize=$localize_num)';   // Estimated cloud base height, metres, (based on dew point, and you height above sea
->>>>>>> 494f3217
 #raw
 //
 // End of stock testtags.txt
@@ -1309,17 +1245,8 @@
 #raw $yesterdayavtemp = #end raw '$yesterday.outTemp.avg.format(add_label=False, localize=$localize_num)';
 #raw $avgspeedsincereset = #end raw '$day.outTemp.avg.format(add_label=False, localize=$localize_num)';
 #raw $maxheatyestt = #end raw '$yesterday.heatindex.maxtime.format($timeFormat)';
-<<<<<<< HEAD
-#raw $windrunyesterday = #end raw '$yesterday.windrun.sum($add_label=False, $localize=False)';
-### FIXME
-#raw $currentwdet = #end raw '0';
-### FIXME
-#raw $yesterdaywdet = #end raw '0';
-#raw $highhum = #end raw '$day.outHumidity.max.format($add_label=False, $localize=False)';
-=======
 #raw $windrunyesterday = #end raw '$yesterday.windrun.sum.format(add_label=False, localize=$localize_num)';
 #raw $highhum = #end raw '$day.outHumidity.max.format(add_label=False, localize=$localize_num)';
->>>>>>> 494f3217
 #raw $highhumt = #end raw '$day.outHumidity.maxtime.format($timeFormat)';
 #raw $lowhum = #end raw '$day.outHumidity.min.format(add_label=False, localize=$localize_num)';
 #raw $lowhumt = #end raw '$day.outHumidity.mintime.format($timeFormat)';
