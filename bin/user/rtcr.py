"""
rtcr.py

A WeeWX service to generate a loop based clientraw.txt.

Copyright (C) 2017-2021 Gary Roderick                gjroderick<at>gmail.com

This program is free software: you can redistribute it and/or modify it under
the terms of the GNU General Public License as published by the Free Software
Foundation, either version 3 of the License, or (at your option) any later
version.

This program is distributed in the hope that it will be useful, but WITHOUT ANY
WARRANTY; without even the implied warranty of MERCHANTABILITY or FITNESS FOR A
PARTICULAR PURPOSE.  See the GNU General Public License for more details.

You should have received a copy of the GNU General Public License along with
this program.  If not, see https://www.gnu.org/licenses/.

Version: 0.3.3                                          Date: ?? November 2021

Revision History
    ?? November 2021    v0.3.3
        - introduced support for hierarchical log_success and log_failure
          config options to control logging of HTTP POST results
    25 November 2021    v0.3.2
        - debug log output now controlled by [[RealtimeClientraw]] debug
          options rather than the WeeWX global debug option
        - fixed bug when obtaining average values from scalar buffers
    13 May 2021         v0.3.0
        - WeeWX 3.4+/4.x python 2.7/3.x compatible
        - dropped support for python 2.5, python 2.6 may be supported but not
          guaranteed
        - removed post_request() method from class RealtimeClientrawThread as
          we no longer have to worry about python 2.5 support
        - removed unnecessary setting of day accumulator unit system from the
          class RealtimeClientrawThread run() method
        - fixed bug in nineam reset control code in process_packet()
        - removed unnecessary packet unit conversion call from
          class RtcrBuffer add_packet() method
        - added support for various debug_xxx settings in [RealtimeClientraw]
        - default location for generated clientraw.txt is now HTML_ROOT
        - windrun is now derived from loop/archive field windrun only (was
          previously calculated from windSpeed)
        - added config option disable_local_save to disable saving of
          clientraw.txt locally on the WeeWX machine
    9 March 2020        v0.2.3
        - fixed missing conversion to integer on some numeric config items
        - added try..except around the main thread code so that thread
          exceptions can be trapped and logged rather than the thread silently
          dying
        - changed to python 2/3 compatible fixed except syntax
        - fixed incorrect instructions for setting additional_binding config
          item when there is no additional binding
    1 March 2020        v0.2.2
        - fix exception caused when there is no windDir (windDir == None)
    22 June 2019        v0.2.1
        - clientraw.txt content can now be sent to a remote URL via HTTP POST.
        - day windrun calculations are now seeded on startup
        - field 117 average wind direction now calculated (assumed to be
          average direction over the current day)
    19 March 2017       v0.2.0
        - added trend period config options, reworked trend field calculations
        - buffer object is now seeded on startup
        - added support for 9am rain reset total
        - binding used for appTemp data is now set by additional_binding config
          option
        - added comments details supported fields as well as fields required by
          Saratoga dashboard and Alternative dashboard
        - now calculates maxSolarRad if pyphem is present
        - maxSolarRad algorithm now selectable through config options
        - removed a number of unused buffer object properties
    3 March 2017        v0.1.0
        - initial release


The RealtimeClientraw service generates a loop based clientraw.txt that can be
used to update the Saratoga Weather Web Templates dashboard and the
Alternative dashboard in near real time.

Whilst the RealtimeClientraw generated clientraw.txt is fully compatible with
with the Saratoga and Alternative dashboards, some of the other uses of
clientraw.txt are not fully supported. For example, clientraw.txt can also be
used as a data feed for Weather Display Live (WDL); however, a number of the
fields used by WDL are not populated by the RealtimeClientraw service. Other
applications of clientraw.txt may or may not be supported by the
RealtimeClientraw generated clientraw.txt depending on what clientraw.txt
fields are used.

A list showing which clientraw.txt fields are/are not populated by the
RealtimeClientraw service is included below.

Inspired by crt.py v0.5 by Matthew Wall, a WeeWX service to emit loop data to
file in Cumulus realtime format. Refer https://cumuluswiki.org/a/Realtime.txt

Abbreviated instructions for use:

1.  Put this file in $BIN_ROOT/user.

2.  If using with the WeeWX-Saratoga extension to support the Saratoga Weather
Web templates add a [[RealtimeClientraw]] stanza under [WeewxSaratoga] in
weewx.conf as follows:

[WeewxSaratoga]
    ....
    [[RealtimeClientraw]]
        # Path to clientraw.txt. Can be an absolute or relative path. Relative
        # paths are relative to HTML_ROOT. Optional, default setting is to use
        # HTML_ROOT.
        rtcr_path = /home/weewx/public_html

        # Remote URL to which the clientraw.txt data will be posted via HTTP
        # POST. Optional, omit to disable HTTP POST. Format is
        # http://remote/address
        remote_server_url =

        # timeout in seconds for remote URL posts. Optional, default is 2
        timeout = 2

        # Minimum interval (seconds) between file generation. Ideally
        # clientraw.txt would be generated on receipt of every loop packet (there
        # is no point in generating more frequently than this); however, in some
        # cases the user may wish to generate clientraw.txt less frequently. The
        # min_interval option sets the minimum time between successive
        # clientraw.txt generations. Generation will be skipped on arrival of a
        # loop packet if min_interval seconds have NOT elapsed since the last
        # generation. If min_interval is 0 or omitted generation will occur on
        # every loop packet (as will be the case if min_interval < station loop
        period). Optional, default is 0.
        min_interval = 0

        # If using an external website it may be advantageous to disable the
        # local save of clientraw.txt to prevent contention on the external web
        # server. The local save of clientraw.txt can be disabled by use of the
        # disable_local_save option. Set to True to disable or False to enable
        # the local save of clientraw.txt. Optional, default is False.
        # disable_local_save = False

        # Update windrun value each loop period or just on each archive period.
        # Optional, default is False.
        windrun_loop = false

        # Stations that provide partial packets are supported through a cache that
        # caches packet data. max_cache_age is the maximum age  in seconds for
        # which cached data is retained. Optional, default is 600 seconds.
        max_cache_age = 600

        # Period in seconds over which average wind speed is calculated.
        # Optional, default is 300.
        avgspeed_period = 300

        # Period in seconds over which gust speed is calculated. Optional,
        # default is 300.
        gust_period = 300

        # Period in seconds over which to calculate trends. Anecdotally,
        # clientraw.txt appears to use 1 hour for each but barometer trends are
        # commonly calculated over a 3 hour period. Optional, default is 3600.
        baro_trend_period = 3600
        temp_trend_period = 3600
        humidity_trend_period = 3600
        humidex_trend_period = 3600

        # When searching for a previous record the largest difference in time
        # in seconds for which a record is considered a match. Optional,
        # default is 200.
        grace = 200

        # By default WeeWX sets wind direction to None when wind speed is 0
        # (this behaviour can be overridden using the WeeWX force_null
        # option [http://weewx.com/docs/usersguide.htm#force_null]. This
        # behaviour may cause problems with machinery that processes clientraw
        # data and expects wind direction to always exist.
        # null_dir = N
        # null_dir = 0
        null_dir = last

3.  If this service is not being used as part of the WeeWX-Saratoga extension
add a [RealtimeClientraw] stanza to weewx.conf containing the settings at
step 2 above. Note the different number of square brackets and different
hierarchical location of the stanza.

4.  Add the RealtimeClientraw service to the list of report services under
[Engine] [[Services]] in weewx.conf:

[Engine]
    [[Services]]
        report_services = ..., user.rtcr.RealtimeClientraw

5.  Restart WeeWX

6.  Confirm that clientraw.txt is being generated regularly as per the
    min_interval setting under [RealtimeClientraw] in weewx.conf.

Fields to implemented/finalised:
    - 015 - forecast icon.
    - *048 - icon type.
    - *049 - weather description.

Saratoga Dashboard
    - fields required:
        0, 2, 3, 4, 5, 6, 7, 8, 9, 10, 11, 19, 29, 30, 31, 32, 34, 35, 36, 44,
        45, 46, 47, 48, 49, 50, 71, 72, 73, 74, 75, 76, 77, 78, 79, 90, 110,
        111, 112, 113, 127, 130, 131, 132, 135, 136, 137, 138, 139, 140, 141
    - fields to be implemented/finalised in order to support:
        48, 49

Alternative Dashboard
    - fields required (Saratoga fields plus)(#=will not implement):
        1, 12, 13, #114, #115, #116, #118, #119, 156, 159, 160, 173
    - fields to be implemented/finalised in order to support:
        48, 49
"""
# TODO. seed RtcrBuffer day stats properties with values from daily summaries on startup and perhaps again on the next archive record

# python imports
import datetime
import math
import os.path
import socket
import threading
import time

from operator import itemgetter
from io import open

# Python 2/3 compatibility shims
import six
from six import iteritems
from six.moves import http_client
from six.moves import queue
from six.moves import urllib

# WeeWX imports
import weewx
import weeutil.weeutil
import weewx.tags
import weewx.units
import weewx.wxformulas
from weewx.engine import StdService
from weewx.units import ValueTuple, convert, ListOfDicts, getStandardUnitType, convertStd
from weeutil.weeutil import to_bool, to_int

# import/setup logging, WeeWX v3 is syslog based but WeeWX v4 is logging based,
# try v4 logging and if it fails use v3 logging
try:
    # WeeWX4 logging
    import logging
    from weeutil.logger import log_traceback
    log = logging.getLogger(__name__)

    def logcrit(msg):
        log.critical(msg)

    def logdbg(msg):
        log.debug(msg)

    def logerr(msg):
        log.error(msg)

    def loginf(msg):
        log.info(msg)

    # log_traceback() generates the same output but the signature and code is
    # different between v3 and v4. We only need log_traceback at the log.error
    # level so define a suitable wrapper function.
    def log_traceback_error(prefix=''):
        log_traceback(log.error, prefix=prefix)

except ImportError:
    # WeeWX legacy (v3) logging via syslog
    import syslog
    from weeutil.weeutil import log_traceback

    def logmsg(level, msg):
        syslog.syslog(level, 'rtcr: %s' % msg)

    def logcrit(msg):
        logmsg(syslog.LOG_CRIT, msg)

    def logdbg(msg):
        logmsg(syslog.LOG_DEBUG, msg)

    def logerr(msg):
        logmsg(syslog.LOG_ERR, msg)

    def loginf(msg):
        logmsg(syslog.LOG_INFO, msg)

    # log_traceback() generates the same output but the signature and code is
    # different between v3 and v4. We only need log_traceback at the log.error
    # level so define a suitable wrapper function.
    def log_traceback_error(prefix=''):
        log_traceback(prefix=prefix, loglevel=syslog.LOG_ERR)


# version number of this script
RTCR_VERSION = '0.3.2'

# the obs that we will buffer
MANIFEST = ['outTemp', 'barometer', 'outHumidity', 'rain', 'rainRate',
            'humidex', 'windchill', 'heatindex', 'windSpeed', 'inTemp',
            'appTemp', 'dewpoint', 'windDir', 'wind', 'windrun']
# obs for which we need hi/lo data
HILO_MANIFEST = ['outTemp', 'barometer', 'outHumidity',
                 'humidex', 'windchill', 'heatindex', 'windSpeed', 'inTemp',
                 'appTemp', 'dewpoint']
# obs for which we need a history
HIST_MANIFEST = ['windSpeed', 'windDir']
# obs for which we need a running sum
SUM_MANIFEST = ['rain', 'windrun']
MAX_AGE = 600
DEFAULT_MAX_CACHE_AGE = 600
DEFAULT_AV_SPEED_PERIOD = 300
DEFAULT_GUST_PERIOD = 300
DEFAULT_GRACE = 200
DEFAULT_TREND_PERIOD = 3600


# ============================================================================
#                          class RealtimeClientraw
# ============================================================================

class RealtimeClientraw(StdService):
    """Service that generates clientraw.txt in near realtime.

    Creates and controls a threaded object of class RealtimeClientrawThread
    that generates clientraw.txt. Data and control signals are passed to the
    RealtimeClientrawThread object via an instance of queue.Queue.
    """

    def __init__(self, engine, config_dict):
        # initialize my superclass
        super(RealtimeClientraw, self).__init__(engine, config_dict)

        # obtain a Queue object so we can communicate with our thread
        self.rtcr_queue = queue.Queue()

        # get a db manager object
        manager_dict = weewx.manager.get_manager_dict_from_config(config_dict,
                                                                  'wx_binding')
        self.db_manager = weewx.manager.open_manager(manager_dict)

        # Get our config dict. We might be part of WeeWX-Saratoga so first look
        # for a [[RealtimeClientraw]] stanza under [WeewxSaratoga]. If we don't
        # find one we might be running standalone so look at the root level of
        # config_dict.
        if 'WeewxSaratoga' in config_dict and 'RealtimeClientraw' in config_dict['WeewxSaratoga']:
            rtcr_config_dict = config_dict['WeewxSaratoga'].get('RealtimeClientraw',
                                                                {})
        else:
            rtcr_config_dict = config_dict.get('RealtimeClientraw', {})
        # get HTML_ROOT to pass to our RealtimeClientrawThread object, this is
        # the default location to which clientraw.txt is saved
        html_root = os.path.join(config_dict['WEEWX_ROOT'],
                                 config_dict['StdReport'].get('HTML_ROOT', ''))
        # get an instance of class RealtimeClientrawThread and start the thread
        # running
        self.rtcr_thread = RealtimeClientrawThread(self.rtcr_queue,
                                                   manager_dict,
                                                   rtcr_config_dict,
                                                   html_root,
                                                   location=engine.stn_info.location,
                                                   latitude=engine.stn_info.latitude_f,
                                                   longitude=engine.stn_info.longitude_f,
                                                   altitude=convert(engine.stn_info.altitude_vt, 'meter').value)
        self.rtcr_thread.start()

        # forecast and current conditions fields
        self.forecast_binding = rtcr_config_dict.get('forecast_binding', None)
        if self.forecast_binding:
            try:
                self.forecast_manager = weewx.manager.open_manager_with_config(config_dict,
                                                                               self.forecast_binding)
            except weewx.UnknownBinding:
                self.forecast_manager = None
            if self.forecast_binding:
                self.forecast_text_field = rtcr_config_dict.get('forecast_text_field', None)
                self.forecast_icon_field = rtcr_config_dict.get('forecast_icon_field', None)
                self.current_text_field = rtcr_config_dict.get('current_text_field', None)

        # grace
        self.grace = to_int(rtcr_config_dict.get('grace', DEFAULT_GRACE))

        # debug settings
        self.debug_loop = to_bool(rtcr_config_dict.get('debug_loop', False))
        self.debug_archive = to_bool(rtcr_config_dict.get('debug_archive',
                                                          False))
        self.debug_stats = to_bool(rtcr_config_dict.get('debug_stats', False))

        # seed our RealtimeClientrawThread object
        self.queue_stats(int(time.time()))

        # bind ourself to the relevant WeeWX events
        self.bind(weewx.NEW_LOOP_PACKET, self.new_loop_packet)
        self.bind(weewx.NEW_ARCHIVE_RECORD, self.new_archive_record)
        self.bind(weewx.END_ARCHIVE_PERIOD, self.end_archive_period)

    def new_loop_packet(self, event):
        """Puts new loop packets in the queue."""

        # package the loop packet in a dict since this is not the only data
        # we send via the queue
        _package = {'type': 'loop',
                    'payload': event.packet}
        self.rtcr_queue.put(_package)
        if self.debug_loop:
            loginf("queued loop packet: %s" % _package['payload'])

    def new_archive_record(self, event):
        """Puts archive records in the rtcr queue."""

        # package the archive record in a dict since this is not the only data
        # we send via the queue
        _package = {'type': 'archive',
                    'payload': event.record}
        self.rtcr_queue.put(_package)
        if self.debug_archive:
            loginf("queued archive record: %s" % _package['payload'])
        self.queue_stats(event.record['dateTime'])

    def queue_stats(self, ts):

        # make sure our db_manager is in sync with anything the main WeeWX
        # db_manager has changed, this is mainly for when an empty database is
        # first populated but it is good practise anyway
        self.db_manager._sync()
        # get yesterdays rainfall and put in the queue
        _rain_data = self.get_historical_rain(ts)
        # if we have anything to send then package the data in a dict since
        # this is not the only data we send via the queue
        if len(_rain_data) > 0:
            _package = {'type': 'stats',
                        'payload': _rain_data}
            self.rtcr_queue.put(_package)
            if self.debug_stats:
                loginf("queued historical rainfall data: %s" % _package['payload'])
        # get yesterdays windrun and put in the queue
        _windrun_data = self.get_historical_windrun(ts)
        # if we have anything to send then package the data in a dict since
        # this is not the only data we send via the queue
        if len(_windrun_data) > 0:
            _package = {'type': 'stats',
                        'payload': _windrun_data}
            self.rtcr_queue.put(_package)
            if self.debug_stats:
                loginf("queued historical windrun data: %s" % _package['payload'])
        # get max gust in the last hour and put in the queue
        _hour_gust = self.get_hour_gust(ts)
        # if we have anything to send then package the data in a dict since
        # this is not the only data we send via the queue
        if len(_hour_gust) > 0:
            _package = {'type': 'stats',
                        'payload': _hour_gust}
            self.rtcr_queue.put(_package)
            if self.debug_stats:
                loginf("queued last hour gust: %s" % _package['payload'])
        # get outTemp 1 hour ago and put in the queue
        _hour_temp = self.get_hour_ago_temp(ts)
        # if we have anything to send then package the data in a dict since
        # this is not the only data we send via the queue
        if len(_hour_temp) > 0:
            _package = {'type': 'stats',
                        'payload': _hour_temp}
            self.rtcr_queue.put(_package)
            if self.debug_stats:
                loginf("queued outTemp hour ago: %s" % _package['payload'])

    def end_archive_period(self, event):
        """Puts END_ARCHIVE_PERIOD event in the rtcr queue."""

        # package the event in a dict since this is not the only data we send
        # via the queue
        _package = {'type': 'event',
                    'payload': weewx.END_ARCHIVE_PERIOD}
        self.rtcr_queue.put(_package)
        if self.debug_archive:
            loginf("queued weewx.END_ARCHIVE_PERIOD event")

    def shutDown(self):
        """Shut down any threads."""

        if hasattr(self, 'rtcr_queue') and hasattr(self, 'rtcr_thread'):
            if self.rtcr_queue and self.rtcr_thread.is_alive():
                # Put a None in the queue to signal the thread to shutdown
                self.rtcr_queue.put(None)
                # Wait up to 20 seconds for the thread to exit:
                self.rtcr_thread.join(20.0)
                if self.rtcr_thread.is_alive():
                    logerr("Unable to shut down %s thread" % self.rtcr_thread.name)
                else:
                    logdbg("Shut down %s thread." % self.rtcr_thread.name)

    def get_historical_rain(self, ts):
        """Obtain yesterdays total rainfall and return as a ValueTuple."""

        result = {}
        (unit, group) = weewx.units.getStandardUnitType(self.db_manager.std_unit_system,
                                                        'rain',
                                                        agg_type='sum')
        # Yesterday's rain
        # get a TimeSpan object for yesterdays archive day
        yest_tspan = weeutil.weeutil.archiveDaysAgoSpan(ts, days_ago=1)
        # create an interpolation dict
        inter_dict = {'table_name': self.db_manager.table_name,
                      'start': yest_tspan.start,
                      'stop': yest_tspan.stop}
        # the query to be used
        _sql = "SELECT SUM(rain) FROM %(table_name)s "\
               "WHERE dateTime > %(start)s AND dateTime <= %(stop)s"
        # execute the query
        _row = self.db_manager.getSql(_sql % inter_dict)
        if _row and None not in _row:
            result['yest_rain_vt'] = ValueTuple(_row[0], unit, group)

        # This month's rain
        # get a TimeSpan object for this month
        month_tspan = weeutil.weeutil.archiveMonthSpan(ts)
        # create an interpolation dict
        inter_dict = {'table_name': self.db_manager.table_name,
                      'start': month_tspan.start,
                      'stop': month_tspan.stop}
        # the query to be used
        _sql = "SELECT SUM(sum) FROM %(table_name)s_day_rain "\
               "WHERE dateTime >= %(start)s AND dateTime < %(stop)s"
        # execute the query
        _row = self.db_manager.getSql(_sql % inter_dict)
        if _row and None not in _row:
            result['month_rain_vt'] = ValueTuple(_row[0], unit, group)

        # This year's rain
        # get a TimeSpan object for this year
        year_tspan = weeutil.weeutil.archiveYearSpan(ts)
        # create an interpolation dict
        inter_dict = {'table_name': self.db_manager.table_name,
                      'start': year_tspan.start,
                      'stop': year_tspan.stop}
        # the query to be used
        _sql = "SELECT SUM(sum) FROM %(table_name)s_day_rain "\
               "WHERE dateTime >= %(start)s AND dateTime < %(stop)s"
        # execute the query
        _row = self.db_manager.getSql(_sql % inter_dict)
        if _row and None not in _row:
            result['year_rain_vt'] = ValueTuple(_row[0], unit, group)

        return result

    def get_historical_windrun(self, ts):
        """Obtain yesterdays total windrun and return as a ValueTuple."""

        result = {}
        (unit, group) = weewx.units.getStandardUnitType(self.db_manager.std_unit_system,
                                                        'windrun',
                                                        agg_type='sum')
        # Yesterday's windrun
        # get a TimeSpan object for yesterdays archive day
        yest_tspan = weeutil.weeutil.archiveDaysAgoSpan(ts, days_ago=1)
        # create an interpolation dict
        inter_dict = {'table_name': self.db_manager.table_name,
                      'start': yest_tspan.start,
                      'stop': yest_tspan.stop}
        # the query to be used
        _sql = "SELECT SUM(windrun) FROM %(table_name)s "\
               "WHERE dateTime > %(start)s AND dateTime <= %(stop)s"
        # execute the query
        _row = self.db_manager.getSql(_sql % inter_dict)
        if _row and None not in _row:
            result['yest_windrun_vt'] = ValueTuple(_row[0], unit, group)

        # This month's windrun
        # get a TimeSpan object for this month
        month_tspan = weeutil.weeutil.archiveMonthSpan(ts)
        # create an interpolation dict
        inter_dict = {'table_name': self.db_manager.table_name,
                      'start': month_tspan.start,
                      'stop': month_tspan.stop}
        # the query to be used
        _sql = "SELECT SUM(sum) FROM %(table_name)s_day_windrun "\
               "WHERE dateTime >= %(start)s AND dateTime < %(stop)s"
        # execute the query
        _row = self.db_manager.getSql(_sql % inter_dict)
        if _row and None not in _row:
            result['month_windrun_vt'] = ValueTuple(_row[0], unit, group)

        # This year's windrun
        # get a TimeSpan object for this year
        year_tspan = weeutil.weeutil.archiveYearSpan(ts)
        # create an interpolation dict
        inter_dict = {'table_name': self.db_manager.table_name,
                      'start': year_tspan.start,
                      'stop': year_tspan.stop}
        # the query to be used
        _sql = "SELECT SUM(sum) FROM %(table_name)s_day_windrun "\
               "WHERE dateTime >= %(start)s AND dateTime < %(stop)s"
        # execute the query
        _row = self.db_manager.getSql(_sql % inter_dict)
        if _row and None not in _row:
            result['year_windrun_vt'] = ValueTuple(_row[0], unit, group)

        return result

    def get_hour_gust(self, ts):
        """Obtain the max wind gust in the last hour."""

        result = {}
        (unit, group) = weewx.units.getStandardUnitType(self.db_manager.std_unit_system,
                                                        'windGust')
        # get a TimeSpan object for the last hour
        hour_tspan = weeutil.weeutil.archiveSpanSpan(ts, hour_delta=1)
        # create an interpolation dict
        inter_dict = {'table_name': self.db_manager.table_name,
                      'start': hour_tspan.start,
                      'stop': hour_tspan.stop}
        # the query to be used
        _sql = "SELECT MAX(windGust) FROM %(table_name)s "\
               "WHERE dateTime > %(start)s AND dateTime <= %(stop)s"
        # execute the query
        _row = self.db_manager.getSql(_sql % inter_dict)
        if _row and None not in _row:
            result['hour_gust_vt'] = ValueTuple(_row[0], unit, group)
        # now get the time it occurred
        _sql = "SELECT dateTime FROM %(table_name)s "\
               "WHERE dateTime > %(start)s AND dateTime <= %(stop)s AND "\
               "windGust = (SELECT MAX(windGust) FROM %(table_name)s "\
               "WHERE dateTime > %(start)s and dateTime <= %(stop)s) AND windGust IS NOT NULL"
        # execute the query
        _row = self.db_manager.getSql(_sql % inter_dict)
        if _row and None not in _row:
            result['hour_gust_ts'] = _row[0]
        return result

    def get_hour_ago_temp(self, ts):
        """Obtain the outTemp hour ago."""

        result = {}
        (unit, group) = weewx.units.getStandardUnitType(self.db_manager.std_unit_system,
                                                        'outTemp')
        # get a timestamp for one hour ago
        ago_dt = datetime.datetime.fromtimestamp(ts) - datetime.timedelta(hours=1)
        ago_ts = time.mktime(ago_dt.timetuple())
        _record = self.db_manager.getRecord(ago_ts, self.grace)
        if _record and 'outTemp' in _record:
            result['hour_ago_outTemp_vt'] = ValueTuple(_record['outTemp'], unit, group)
        return result


# ============================================================================
#                       class RealtimeClientrawThread
# ============================================================================

class RealtimeClientrawThread(threading.Thread):
    """Thread that generates clientraw.txt in near realtime."""

    # Format dict for clientraw.txt fields. None = no change, 0 = integer (no
    # decimal places), numeric = format to this many decimal places.
    field_formats = {
        0: None,  # start of fields marker
        1: 1,  # - avg speed
        2: 1,  # - gust
        3: 0,  # - windDir
        4: 1,  # - outTemp
        5: 0,  # - outHumidity
        6: 1,  # - barometer
        7: 1,  # - daily rain
        8: 1,  # - monthly rain
        9: 1,  # - yearly rain
        10: 1,  # - rain rate
        11: 1,  # - max daily rainRate
        12: 1,  # - inTemp
        13: 0,  # - inHumidity
        14: 1,  # - soil temperature
        15: 0,  # - forecast Icon
        16: 1,  # - WMR968 extra temperature - will not implement
        17: 0,  # - WMR968 extra humidity - will not implement
        18: 1,  # - WMR968 extra sensor - will not implement
        19: 1,  # - yesterday rain
        20: 1,  # - extra temperature sensor 1
        21: 1,  # - extra temperature sensor 2
        22: 1,  # - extra temperature sensor 3
        23: 1,  # - extra temperature sensor 4
        24: 1,  # - extra temperature sensor 5
        25: 1,  # - extra temperature sensor 6
        26: 0,  # - extra humidity sensor 1
        27: 0,  # - extra humidity sensor 2
        28: 0,  # - extra humidity sensor 3
        29: None,  # - hour
        30: None,  # - minute
        31: None,  # - seconds
        32: None,  # - station name
        33: 0,  # - dallas lightning count - will not implement
        34: 0,  # - Solar Reading - used as 'solar percent' in Saratoga dashboards
        35: None,  # - day
        36: None,  # - month
        37: 0,  # - WMR968/200 battery 1 - will not implement
        38: 0,  # - WMR968/200 battery 2 - will not implement
        39: 0,  # - WMR968/200 battery 3 - will not implement
        40: 0,  # - WMR968/200 battery 4 - will not implement
        41: 0,  # - WMR968/200 battery 5 - will not implement
        42: 0,  # - WMR968/200 battery 6 - will not implement
        43: 0,  # - WMR968/200 battery 7 - will not implement
        44: 1,  # - windchill
        45: 1,  # - humidex
        46: 1,  # - maximum day temperature
        47: 1,  # - minimum day temperature
        48: 0,  # - icon type
        49: None,  # - weather description
        50: 1,  # - barometer trend
        51: 1,  # - windspeed hour 1 - will not implement
        52: 1,  # - windspeed hour 2 - will not implement
        53: 1,  # - windspeed hour 3 - will not implement
        54: 1,  # - windspeed hour 4 - will not implement
        55: 1,  # - windspeed hour 5 - will not implement
        56: 1,  # - windspeed hour 6 - will not implement
        57: 1,  # - windspeed hour 7 - will not implement
        58: 1,  # - windspeed hour 8 - will not implement
        59: 1,  # - windspeed hour 9 - will not implement
        60: 1,  # - windspeed hour 10 - will not implement
        61: 1,  # - windspeed hour 11 - will not implement
        62: 1,  # - windspeed hour 12 - will not implement
        63: 1,  # - windspeed hour 13 - will not implement
        64: 1,  # - windspeed hour 14 - will not implement
        65: 1,  # - windspeed hour 15 - will not implement
        66: 1,  # - windspeed hour 16 - will not implement
        67: 1,  # - windspeed hour 17 - will not implement
        68: 1,  # - windspeed hour 18 - will not implement
        69: 1,  # - windspeed hour 19 - will not implement
        70: 1,  # - windspeed hour 20 - will not implement
        71: 1,  # - maximum wind gust today
        72: 1,  # - dewpoint
        73: 1,  # - cloud height
        74: None,  # - date
        75: 1,  # - maximum day humidex
        76: 1,  # - minimum day humidex
        77: 1,  # - maximum day windchill
        78: 1,  # - minimum day windchill
        79: 1,  # - Davis VP UV
        80: 1,  # - hour wind speed 1 - will not implement
        81: 1,  # - hour wind speed 2 - will not implement
        82: 1,  # - hour wind speed 3 - will not implement
        83: 1,  # - hour wind speed 4 - will not implement
        84: 1,  # - hour wind speed 5 - will not implement
        85: 1,  # - hour wind speed 6 - will not implement
        86: 1,  # - hour wind speed 7 - will not implement
        87: 1,  # - hour wind speed 8 - will not implement
        88: 1,  # - hour wind speed 9 - will not implement
        89: 1,  # - hour wind speed 10 - will not implement
        90: 1,  # - hour temperature 1
        91: 1,  # - hour temperature 2 - will not implement
        92: 1,  # - hour temperature 3 - will not implement
        93: 1,  # - hour temperature 4 - will not implement
        94: 1,  # - hour temperature 5 - will not implement
        95: 1,  # - hour temperature 6 - will not implement
        96: 1,  # - hour temperature 7 - will not implement
        97: 1,  # - hour temperature 8 - will not implement
        98: 1,  # - hour temperature 9 - will not implement
        99: 1,  # - hour temperature 10 - will not implement
        100: 1,  # - hour rain 1 - will not implement
        101: 1,  # - hour rain 2 - will not implement
        102: 1,  # - hour rain 3 - will not implement
        103: 1,  # - hour rain 4 - will not implement
        104: 1,  # - hour rain 5 - will not implement
        105: 1,  # - hour rain 6 - will not implement
        106: 1,  # - hour rain 7 - will not implement
        107: 1,  # - hour rain 8 - will not implement
        108: 1,  # - hour rain 9 - will not implement
        109: 1,  # - hour rain 10 - will not implement
        110: 1,  # - maximum day heatindex
        111: 1,  # - minimum day heatindex
        112: 1,  # - heatindex
        113: 1,  # - maximum average speed
        114: 0,  # - lightning count in last minute - will not implement
        115: None,  # - time of last lightning strike - will not implement
        116: None,  # - date of last lightning strike - will not implement
        117: 1,  # - wind average direction
        118: 1,  # - nexstorm distance - will not implement
        119: 1,  # - nexstorm bearing - will not implement
        120: 1,  # - extra temperature sensor 7
        121: 1,  # - extra temperature sensor 8
        122: 0,  # - extra humidity sensor 4
        123: 0,  # - extra humidity sensor 5
        124: 0,  # - extra humidity sensor 6
        125: 0,  # - extra humidity sensor 7
        126: 0,  # - extra humidity sensor 8
        127: 1,  # - VP solar
        128: 1,  # - maximum inTemp
        129: 1,  # - minimum inTemp
        130: 1,  # - appTemp
        131: 1,  # - maximum barometer
        132: 1,  # - minimum barometer
        133: 1,  # - maximum windGust last hour
        134: None,  # - maximum windGust in last hour time
        135: None,  # - maximum windGust today time
        136: 1,  # - maximum day appTemp
        137: 1,  # - minimum day appTemp
        138: 1,  # - maximum day dewpoint
        139: 1,  # - minimum day dewpoint
        140: 1,  # - maximum windGust in last minute
        141: None,  # - current year
        142: 1,  # - THSWS - will not implement
        143: None,  # - outTemp trend
        144: None,  # - outHumidity trend
        145: None,  # - humidex trend
        146: 1,  # - hour wind direction 1 - will not implement
        147: 1,  # - hour wind direction 2 - will not implement
        148: 1,  # - hour wind direction 3 - will not implement
        149: 1,  # - hour wind direction 4 - will not implement
        150: 1,  # - hour wind direction 5 - will not implement
        151: 1,  # - hour wind direction 6 - will not implement
        152: 1,  # - hour wind direction 7 - will not implement
        153: 1,  # - hour wind direction 8 - will not implement
        154: 1,  # - hour wind direction 9 - will not implement
        155: 1,  # - hour wind direction 10 - will not implement
        156: 1,  # - leaf wetness
        157: 1,  # - soil moisture
        158: 1,  # - 10 minute average wind speed
        159: 1,  # - wet bulb temperature
        160: None,  # - latitude
        161: None,  # - longitude
        162: 1,  # - 9am reset rainfall total
        163: 0,  # - high day outHumidity
        164: 0,  # - low day outHumidity
        165: 1,  # - midnight rain reset total
        166: None,  # - low day windchill time
        167: 1,  # - current Cost Channel 1 - will not implement
        168: 1,  # - current Cost Channel 2 - will not implement
        169: 1,  # - current Cost Channel 3 - will not implement
        170: 1,  # - current Cost Channel 4 - will not implement
        171: 1,  # - current Cost Channel 5 - will not implement
        172: 1,  # - current Cost Channel 6 - will not implement
        173: 1,  # - day windrun
        174: None,  # - time of daily max temp
        175: None,  # - time of daily min temp
        176: 0,  # - 10 minute average wind direction
        177: None,  # - record end
    }
    # default direction if no other non-None value can be found
    DEFAULT_DIR = 0
    # intercardinal to degrees lookup:
    ic_to_degrees = {'N': '0', 'NNE': '22.5', 'NE': '45', 'ENE': '67.5',
                     'E': '90', 'ESE': '112.5', 'SE': '135', 'SSE': '157.5',
                     'S': '180', 'SSW': '202.5', 'SW': '225', 'WSW': '247.5',
                     'W': '270', 'WNW': '292.5', 'NW': '315', 'NNW': '337.5'
                     }

    def __init__(self, rtcr_queue, manager_dict, rtcr_config_dict, html_root,
                 location, latitude, longitude, altitude):
        # initialize my superclass
        threading.Thread.__init__(self)

        self.setDaemon(True)
        self.rtcr_queue = rtcr_queue
        self.manager_dict = manager_dict

        # setup file generation timing
        self.min_interval = to_int(rtcr_config_dict.get('min_interval', None))
        # timestamp of last file generation
        self.last_write = 0

        # get our file paths and names
        _path = rtcr_config_dict.get('rtcr_path', '')
        rtcr_path = os.path.join(html_root, _path)
        rtcr_filename = rtcr_config_dict.get('rtcr_file_name', 'clientraw.txt')
        self.rtcr_path_file = os.path.join(rtcr_path, rtcr_filename)
        # has local the saving of clientraw.txt been disabled
        self.disable_local_save = to_bool(rtcr_config_dict.get('disable_local_save',
                                                               False))
        # get the remote server URL if it exists, if it doesn't set it to None
        self.remote_server_url = rtcr_config_dict.get('remote_server_url', None)
        # timeout to be used for remote URL posts
        self.timeout = to_int(rtcr_config_dict.get('timeout', 2))

        # some field definition settings (mainly time periods for averages etc)
        self.avgspeed_period = to_int(rtcr_config_dict.get('avgspeed_period',
                                                           DEFAULT_AV_SPEED_PERIOD))
        self.gust_period = to_int(rtcr_config_dict.get('gust_period',
                                                       DEFAULT_GUST_PERIOD))

        # set some format strings
        self.date_fmt = rtcr_config_dict.get('date_format', '%-d/%-m/%Y')
        self.long_time_fmt = rtcr_config_dict.get('long_time_format', '%H:%M:%S')
        self.short_time_fmt = rtcr_config_dict.get('short_time_format', '%H:%M')
        self.flag_format = '%.0f'

        # get max cache age, used for caching loop data from partial packet
        # stations
        self.max_cache_age = to_int(rtcr_config_dict.get('max_cache_age',
                                                         DEFAULT_MAX_CACHE_AGE))

        # grace period when looking for archive records
        self.grace = to_int(rtcr_config_dict.get('grace', DEFAULT_GRACE))

<<<<<<< HEAD
        # determine how much logging is desired
        self.log_success = to_bool(weeutil.config.search_up(rtcr_config_dict,
                                                            'log_success',
                                                            False))
        self.log_failure = to_bool(weeutil.config.search_up(rtcr_config_dict,
                                                            'log_failure',
                                                            True))
=======
        # How to treat wind direction that is None. If self.null_dir == 'LAST' 
        # then we use the last known direction, otherwise we use whatever is 
        # stored in self.null_dir. 
        # first get the null_dir config option if it exists, default to 'LAST'
        _nd = rtcr_config_dict.get('null_dir', 'LAST')
        # no try to convert to an int
        try:
            _deg = "%d" % int(_nd)
        except (ValueError, TypeError):
            # perhaps we have a string inter-cardinal direction or it's 'LAST', 
            # try to convert it to degrees, if we can't default to 'LAST'
            _deg = RealtimeClientrawThread.ic_to_degrees.get(_nd, 'LAST')
        self.null_dir = _deg
>>>>>>> 72326f6a

        # debug settings
        self.debug_loop = to_bool(rtcr_config_dict.get('debug_loop', False))
        self.debug_archive = to_bool(rtcr_config_dict.get('debug_archive',
                                                          False))
        self.debug_stats = to_bool(rtcr_config_dict.get('debug_stats', False))
        self.debug_cache = to_bool(rtcr_config_dict.get('debug_cache', False))
        self.debug_queue = to_bool(rtcr_config_dict.get('debug_queue', False))
        self.debug_gen = to_bool(rtcr_config_dict.get('debug_gen', False))
        self.debug_post = to_bool(rtcr_config_dict.get('debug_post', False))

        # are we updating windrun using archive data only or archive and loop
        # data?
        self.windrun_loop = to_bool(rtcr_config_dict.get('windrun_loop',
                                                         'False'))

        # extra sensors
        extra_sensor_config_dict = rtcr_config_dict.get('ExtraSensors', {})
        # temperature
        self.extra_temp1 = extra_sensor_config_dict.get('extraTempSensor1', None)
        self.extra_temp2 = extra_sensor_config_dict.get('extraTempSensor2', None)
        self.extra_temp3 = extra_sensor_config_dict.get('extraTempSensor3', None)
        self.extra_temp4 = extra_sensor_config_dict.get('extraTempSensor4', None)
        self.extra_temp5 = extra_sensor_config_dict.get('extraTempSensor5', None)
        self.extra_temp6 = extra_sensor_config_dict.get('extraTempSensor6', None)
        self.extra_temp7 = extra_sensor_config_dict.get('extraTempSensor7', None)
        self.extra_temp8 = extra_sensor_config_dict.get('extraTempSensor8', None)
        # humidity
        self.extra_hum1 = extra_sensor_config_dict.get('extraHumSensor1', None)
        self.extra_hum2 = extra_sensor_config_dict.get('extraHumSensor2', None)
        self.extra_hum3 = extra_sensor_config_dict.get('extraHumSensor3', None)
        self.extra_hum4 = extra_sensor_config_dict.get('extraHumSensor4', None)
        self.extra_hum5 = extra_sensor_config_dict.get('extraHumSensor5', None)
        self.extra_hum6 = extra_sensor_config_dict.get('extraHumSensor6', None)
        self.extra_hum7 = extra_sensor_config_dict.get('extraHumSensor7', None)
        self.extra_hum8 = extra_sensor_config_dict.get('extraHumSensor8', None)
        # soil moisture
        self.soil_moist = extra_sensor_config_dict.get('soilMoist', None)
        # soil temp
        self.soil_temp = extra_sensor_config_dict.get('soilTemp', None)
        # leaf wetness
        self.leaf_wet = extra_sensor_config_dict.get('leafWet', None)

        # set trend periods
        self.baro_trend_period = to_int(rtcr_config_dict.get('baro_trend_period',
                                                             DEFAULT_TREND_PERIOD))
        self.temp_trend_period = to_int(rtcr_config_dict.get('temp_trend_period',
                                                             DEFAULT_TREND_PERIOD))
        self.humidity_trend_period = to_int(rtcr_config_dict.get('humidity_trend_period',
                                                                 DEFAULT_TREND_PERIOD))
        self.humidex_trend_period = to_int(rtcr_config_dict.get('humidex_trend_period',
                                                                DEFAULT_TREND_PERIOD))

        # flag to indicate a change of day has occurred
        self.new_day = False
        # initialise a day of the week property so we know when it's a new day
        self.dow = None
        # initialise some properties used to hold archive period wind data
        self.min_barometer = None
        self.max_barometer = None
        # get some station info
        self.location = location
        self.latitude = latitude
        self.longitude = longitude
        self.altitude_m = altitude

        # initialise some properties to be used later
        self.db_manager = None
        self.additional_manager = None
        self.day_stats = None
        self.buffer = None
        self.packet_cache = None

        # inform the user what we are going to do
        loginf("RealtimeClientraw version %s" % RTCR_VERSION)
        if not self.disable_local_save:
            loginf("RealtimeClientraw will generate %s" % self.rtcr_path_file)
            if self.min_interval is None:
                _msg = "min_interval is None (0 seconds)"
            elif to_int(self.min_interval) == 1:
                _msg = "min_interval is 1 second"
            else:
                _msg = "min_interval is %s seconds" % self.min_interval
            loginf(_msg)
        if self.remote_server_url is not None:
            loginf("%s will be posted to %s by HTTP POST" % (rtcr_filename,
                                                             self.remote_server_url))
            if self.timeout == 1:
                _msg = "HTTP POST timeout is 1 second"
            else:
                _msg = "HTTP POST timeout is %d seconds" % self.timeout
            logdbg(_msg)
        if self.disable_local_save and self.remote_server_url is None:
            loginf("Warning: clientraw.txt will not be saved locally "
                   "nor will it be posted via HTTP POST")
        logdbg("Date format: '%s', long time format: '%s', short time format: '%s'" % (self.date_fmt,
                                                                                       self.long_time_fmt,
                                                                                       self.short_time_fmt))
        logdbg("Archive record grace period is %d seconds" % self.grace)
        logdbg("Maximum cache age is %d seconds" % self.max_cache_age)
        logdbg("barometer trend period: %d seconds, temperature trend period: %d seconds" % (self.baro_trend_period,
                                                                                             self.temp_trend_period))
        logdbg("humidity trend period: %d seconds, humidex trend period: %d seconds" % (self.humidity_trend_period,
                                                                                        self.humidex_trend_period))
        if self.windrun_loop:
            logdbg("windrun will be updated using archive and loop data")
        else:
            logdbg("windrun will be updated using archive data")
        for i in range(8):
            _prop = "".join(("extra_temp", str(i + 1)))
            if getattr(self, _prop) is not None:
                logdbg("WeeWX field '%s' is mapped to clientraw.txt "
                       "field 'Extra Temp Sensor %d'" % (getattr(self, _prop),
                                                         i + 1))
        for i in range(8):
            _prop = "".join(("extra_hum", str(i + 1)))
            if getattr(self, _prop) is not None:
                logdbg("WeeWX field '%s' is mapped to clientraw.txt "
                       "field 'Extra Hum Sensor %d'" % (getattr(self, _prop),
                                                        i + 1))
        if self.soil_temp is not None:
            logdbg("WeeWX field '%s' is mapped to clientraw.txt field 'Soil Temp'" % self.soil_temp)
        if self.soil_moist is not None:
            logdbg("WeeWX field '%s' is mapped to clientraw.txt field 'VP Soil Moisture'" % self.soil_moist)
        if self.leaf_wet is not None:
            logdbg("WeeWX field '%s' is mapped to clientraw.txt field 'VP Leaf Wetness'" % self.leaf_wet)

    def run(self):
        """Collect packets from the rtcr queue and manage their processing.

        Now that we are in a thread get a manager for our db so we can
        initialise our forecast and day stats. Once this is done we wait for
        something in the rtcr queue.
        """

        # since we are running in a thread wrap in a try..except so we can trap
        # and log any errors rather than the thread silently dying
        try:
            # would normally do this in our objects __init__ but since we are are
            # running in a thread we need to wait until the thread is actually
            # running before getting db managers
            # get a db manager
            self.db_manager = weewx.manager.open_manager(self.manager_dict)
            # initialise our day stats
            self.day_stats = self.db_manager._get_day_summary(time.time())
            # create a RtcrBuffer object to hold our loop 'stats'
            self.buffer = RtcrBuffer(day_stats=self.day_stats)
            # setup our loop cache and set some starting wind values
            # get the last good record
            _ts = self.db_manager.lastGoodStamp()
            if _ts is not None:
                _rec = self.db_manager.getRecord(_ts)
            else:
                _rec = {'usUnits': None}
            # convert it to our buffer unit system
            _rec = weewx.units.to_std_system(_rec,
                                             self.buffer.unit_system)
            # get a CachedPacket object as our loop packet cache and prime it with
            # values from the last good archive record if available
            if self.debug_loop or self.debug_cache:
                loginf("initialising loop packet cache ...")
            self.packet_cache = CachedPacket(_rec)
            if self.debug_loop or self.debug_cache:
                loginf("loop packet cache initialised")

            # now run a continuous loop, waiting for records to appear in the rtcr
            # queue then processing them.
            while True:
                while True:
                    _package = self.rtcr_queue.get()
                    # a None record is our signal to exit
                    if _package is None:
                        return
                    elif _package['type'] == 'archive':
                        self.new_archive_record(_package['payload'])
                        if self.debug_archive or self.debug_queue:
                            loginf("received archive record")
                        continue
                    elif _package['type'] == 'event':
                        if _package['payload'] == weewx.END_ARCHIVE_PERIOD:
                            if self.debug_archive or self.debug_queue:
                                loginf("received event - END_ARCHIVE_PERIOD")
                            self.end_archive_period()
                        continue
                    elif _package['type'] == 'stats':
                        if self.debug_stats or self.debug_queue:
                            loginf("received stats package payload=%s" % (_package['payload'], ))
                        self.process_stats(_package['payload'])
                        if self.debug_stats or self.debug_queue:
                            loginf("processed stats package")
                        continue
                    # if packets have backed up in the rtcr queue, trim it until
                    # it's no bigger than the max allowed backlog
                    if self.rtcr_queue.qsize() <= 5:
                        break

                # if we made it here we have a loop packet to process
                if self.debug_loop or self.debug_queue:
                    loginf("received packet: %s" % _package['payload'])
                self.process_packet(_package['payload'])
        except Exception as e:
            # Some unknown exception occurred. This is probably a serious
            # problem. Exit.
            logcrit("Unexpected exception of type %s" % (type(e), ))
            log_traceback_error('**** ')
            logcrit("Thread exiting. Reason: %s" % (e, ))
            return

    def process_packet(self, packet):
        """Process incoming loop packets and generate clientraw.txt."""

        # get time for debug timing
        t1 = time.time()

        # If the buffer unit system is None adopt the unit system of the
        # incoming loop packet, this should only ever happen if we were started
        # with an empty database
        if self.buffer.unit_system is not None:
            # make sure the packet is in our buffer unit system
            conv_packet = weewx.units.to_std_system(packet,
                                                    self.buffer.unit_system)
        else:
            # have the buffer adopt the unit system of the packet
            self.buffer.unit_system = packet['usUnits']
            # there is no need ot convert the packet
            conv_packet = packet

        # update the packet cache with this packet
        self.packet_cache.update(conv_packet, conv_packet['dateTime'])

        # is this the first packet of the day, if so we need to reset our
        # buffer day stats
        dow = time.strftime('%w', time.localtime(conv_packet['dateTime']))
        if self.dow is not None and self.dow != dow:
            self.new_day = True
            self.buffer.start_of_day_reset()
        self.dow = dow

        # if this is the first packet after 9am we need to reset any 9am sums
        # first get the current hour as an int
        _hour = int(time.strftime('%H', time.localtime(conv_packet['dateTime'])))
        # if its a new day and hour >= 9 we need to reset any 9am sums
        if self.new_day and _hour >= 9:
            self.new_day = False
            self.buffer.nineam_reset()

        # now add the packet to our buffer
        self.buffer.add_packet(conv_packet)

        # generate if we have no minimum interval setting or if minimum
        # interval seconds have elapsed since our last generation
        if self.min_interval is None or (self.last_write + float(self.min_interval)) < time.time():
            try:
                # get a cached packet
                cached_packet = self.packet_cache.get_packet(conv_packet['dateTime'],
                                                             self.max_cache_age)
                if self.debug_loop or self.debug_cache:
                    loginf("cached loop packet: %s" % (cached_packet,))
                # get a data dict from which to construct our file
                data = self.calculate(cached_packet)
                # convert our data dict to a clientraw string
                cr_string = self.create_clientraw_string(data)
                if not self.disable_local_save:
                    # write our file
                    self.write_data(cr_string)
                # set our write time, this is only used to determine our next
                # generation time
                self.last_write = time.time()
                # if required send the data to a remote URL via HTTP POST
                if self.remote_server_url is not None:
                    # post the data
                    self.post_data(cr_string)
                # log the generation
                if self.debug_gen:
                    loginf("packet (%s) clientraw.txt generated in %.5f seconds" % (cached_packet['dateTime'],
                                                                                    (self.last_write-t1)))
            except Exception as e:
                log_traceback_error('rtcrthread: **** ')
        else:
            # we skipped this packet so log it
            if self.debug_gen:
                loginf("packet (%s) skipped" % conv_packet['dateTime'])

    def process_stats(self, package):
        """Process a stats package.

        Inputs:
            package: dict containing the stats data
        """

        if package is not None:
            for key, value in iteritems(package):
                setattr(self, key, value)

    def new_archive_record(self, record):
        """Control processing when new a archive record is presented.

        When a new archive record is available our interest is in the updated
        daily summaries.
        """

        # refresh our day (archive record based) stats
        self.day_stats = self.db_manager._get_day_summary(record['dateTime'])

    def end_archive_period(self):
        """Control processing at the end of each archive period."""

        for obs in SUM_MANIFEST:
            self.buffer[obs].interval_reset()

    def post_data(self, data):
        """Post data to a remote URL via HTTP POST.

        This code is modelled on the WeeWX RESTful API, but rather then
        retrying a failed post the failure is logged and then ignored. If
        remote posts are not working then the user should set debug=1 and
        restart WeeWX to see what the log says.

        The data to be posted is sent as a utf-8 text string.

        Inputs:
            data: clientraw data string
        """

        # get a Request object
        req = urllib.request.Request(self.remote_server_url)
        # set our content type to plain text
        req.add_header('Content-Type', 'text/plain')
        # POST the data but wrap in a try..except so we can trap any errors
        try:
            response = self.post_request(req, data)
            if 200 <= response.code <= 299:
                # no exception thrown and we received a good response code, log
                # it and return.
                if self.log_success or self.debug_post:
                    loginf("Data successfully posted. Received response: '%s %s'" % (response.getcode(),
                                                                                     response.msg))
                return
            # we received a bad response code, log it and continue
            if self.log_failure or self.debug_post:
                loginf("Failed to post data. Received response: '%s %s'" % (response.getcode(),
                                                                            response.msg))
        except (urllib.error.URLError, socket.error,
                http_client.BadStatusLine, http_client.IncompleteRead) as e:
            # an exception was thrown, log it and continue
            if self.log_failure or self.debug_post:
                loginf("Failed to post data. Exception error message: '%s'" % e)

    def post_request(self, request, payload):
        """Post a Request object.

        Inputs:
            request: Request object
            payload: the data to sent as a unicode string

        Returns:
            The urlopen() response
        """

        # The POST data needs to be urlencoded, under python2 urlencoding
        # unicode characters that have no ascii equivalent raises a
        # UnicodeEncodeError, the solution is to encode the characters before
        # urlencoding. Under python3 POST data should be bytes or an iterable
        # of bytes and not of type str so python3 requires the encoding occur
        # after the data is urlencoded. So assume we are working under python3
        # and be prepared to catch the errors.
        try:
            enc_payload = urllib.parse.urlencode({"clientraw": payload}).encode('utf-8')
            _response = urllib.request.urlopen(request,
                                               data=enc_payload,
                                               timeout=self.timeout)
        except UnicodeEncodeError:
            enc_payload = urllib.parse.urlencode({"clientraw": payload.encode('utf-8')})
            _response = urllib.request.urlopen(request,
                                               data=enc_payload,
                                               timeout=self.timeout)
        return _response

    def write_data(self, data):
        """Write the clientraw.txt file.

        Takes a string containing the clientraw.txt data and writes it to file.

        Inputs:
            data:   clientraw.txt data string
        """

        with open(self.rtcr_path_file, "w", encoding='utf-8') as f:
            f.write(data)
            f.write(u'\n')

    def calculate(self, packet):
        """Calculate the raw clientraw numeric fields.

        Input:
            packet: a cached loop data packet

        Returns:
            Dictionary containing the raw numeric clientraw.txt elements.
        """

        # convert out packet to METRICWX
        packet_wx = weewx.units.to_std_system(packet, weewx.METRICWX)
        # obtain the unit and unit groups for the buffer obs we will use
        speed_unit, speed_group = getStandardUnitType(self.buffer.unit_system,
                                                      'windSpeed')
        temp_unit, temp_group = getStandardUnitType(self.buffer.unit_system,
                                                    'outTemp')
        rain_unit, rain_group = getStandardUnitType(self.buffer.unit_system,
                                                    'rain')
        rainrate_unit, rainrate_group = getStandardUnitType(self.buffer.unit_system,
                                                            'rainRate')
        press_unit, press_group = getStandardUnitType(self.buffer.unit_system,
                                                      'pressure')
        dist_unit, dist_group = getStandardUnitType(self.buffer.unit_system,
                                                    'windrun')
        # get an empty dict for our results
        data = dict()
        # preamble
        data[0] = '12345'
        # 001 - avg speed (knots)
        if 'windSpeed' in self.buffer:
            av_speed = self.buffer['windSpeed'].history_avg(packet_wx['dateTime'],
                                                            age=self.avgspeed_period)

            av_speed_vt = ValueTuple(av_speed, speed_unit, speed_group)
            try:
                av_speed = convert(av_speed_vt, 'knot').value
            except KeyError:
                av_speed = None
        else:
            av_speed = None
        data[1] = av_speed if av_speed is not None else 0.0
        # 002 - gust (knots)
        if 'windSpeed' in self.buffer:
            if self.gust_period > 0:
                _gust = self.buffer['windSpeed'].history_max(packet_wx['dateTime'],
                                                             age=self.gust_period).value
            else:
                _gust = self.buffer['windSpeed'].last
            gust_vt = ValueTuple(_gust, speed_unit, speed_group)
            try:
                gust = convert(gust_vt, 'knot').value
            except KeyError:
                gust = None
        else:
            gust = None
        data[2] = gust if gust is not None else 0.0
        # 003 - windDir
        # do we have a non-None direction
        if packet_wx['windDir'] is None:
            # direction is None, so what are we to use
            if self.null_dir == 'LAST':
                # we should use the last known direction, see if we can get it
                # from our buffer
                try:
                    _dir = self.buffer['windDir'].last
                except KeyError:
                    # could not get last known direction from the buffer so use
                    # our default
                    _dir = RealtimeClientrawThread.DEFAULT_DIR
            else:
                # we have a user specified default to use so use it
                _dir = self.null_dir
        else:
            # we have a direction in the packet so use it
            _dir = packet_wx['windDir']
        data[3] = _dir
        # 004 - outTemp (Celsius)
        data[4] = packet_wx['outTemp'] if packet_wx['outTemp'] is not None else 0.0
        # 005 - outHumidity
        data[5] = packet_wx['outHumidity'] if packet_wx['outHumidity'] is not None else 0.0
        # 006 - barometer(hPa)
        data[6] = packet_wx['barometer'] if packet_wx['barometer'] is not None else 0.0
        # 007 - daily rain (mm)
        if 'dayRain' in packet_wx:
            day_rain_vt = ValueTuple(packet_wx['dayRain'], 'mm', 'group_rain')
        elif 'rain' in self.buffer:
            day_rain_vt = ValueTuple(self.buffer['rain'].day_sum,
                                     rain_unit,
                                     rain_group)
        else:
            day_rain_vt = ValueTuple(None, 'mm', 'group_rain')
        day_rain = convert(day_rain_vt, 'mm').value
        data[7] = day_rain if day_rain is not None else 0.0
        # 008 - monthly rain
        month_rain_vt = getattr(self, 'month_rain_vt',
                                ValueTuple(0, 'mm', 'group_rain'))
        try:
            month_rain = convert(month_rain_vt, 'mm').value
        except KeyError:
            month_rain = None
        if month_rain and 'rain' in self.buffer:
            month_rain += self.buffer['rain'].interval_sum
        elif 'rain' in self.buffer:
            month_rain = self.buffer['rain'].interval_sum
        else:
            month_rain = None
        data[8] = month_rain if month_rain is not None else 0.0
        # 009 - yearly rain
        year_rain_vt = getattr(self, 'year_rain_vt',
                               ValueTuple(0, 'mm', 'group_rain'))
        try:
            year_rain = convert(year_rain_vt, 'mm').value
        except KeyError:
            year_rain = None
        if year_rain and 'rain' in self.buffer:
            year_rain += self.buffer['rain'].interval_sum
        elif 'rain' in self.buffer:
            year_rain = self.buffer['rain'].interval_sum
        else:
            year_rain = None
        data[9] = year_rain if year_rain is not None else 0.0
        # 010 - rain rate (mm per minute - not hour)
        data[10] = packet_wx['rainRate'] / 60.0 if packet_wx['rainRate'] is not None else 0.0
        # 011 - max daily rainRate (mm per minute - not hour)
        if 'rainRate' in self.buffer:
            rain_rate_th_vt = ValueTuple(self.buffer['rainRate'].day_max,
                                         rainrate_unit,
                                         rainrate_group)
        else:
            rain_rate_th_vt = ValueTuple(None, rainrate_unit, rainrate_group)
        rain_rate_th = convert(rain_rate_th_vt, 'mm_per_hour').value
        data[11] = rain_rate_th/60.0 if rain_rate_th is not None else 0.0
        # 012 - inTemp (Celsius)
        data[12] = packet_wx['inTemp'] if packet_wx['inTemp'] is not None else 0.0
        # 013 - inHumidity
        data[13] = packet_wx['inHumidity'] if packet_wx['inHumidity'] is not None else 0.0
        # 014 - soil temperature (Celsius)
        if self.soil_temp and self.soil_temp in packet_wx:
            soil_temp = packet_wx[self.soil_temp]
        else:
            soil_temp = None
        data[14] = soil_temp if soil_temp is not None else 100.0
        # TODO. Need to implement field 15
        # 015 - Forecast Icon
        data[15] = 0
        # 016 - WMR968 extra temperature (Celsius) - will not implement
        data[16] = 0.0
        # 017 - WMR968 extra humidity (Celsius) - will not implement
        data[17] = 0.0
        # 018 - WMR968 extra sensor (Celsius) - will not implement
        data[18] = 0.0
        # 019 - yesterday rain (mm)
        yest_rain_vt = getattr(self, 'yest_rain_vt',
                               ValueTuple(0, 'mm', 'group_rain'))
        try:
            yest_rain = convert(yest_rain_vt, 'mm').value
        except KeyError:
            yest_rain = None
        data[19] = yest_rain if yest_rain is not None else 0.0
        # 020 - extra temperature sensor 1 (Celsius)
        if self.extra_temp1 and self.extra_temp1 in packet_wx:
            extra_temp1 = packet_wx[self.extra_temp1]
        else:
            extra_temp1 = None
        data[20] = extra_temp1 if extra_temp1 is not None else -100.0
        # 021 - extra temperature sensor 2 (Celsius)
        if self.extra_temp2 and self.extra_temp2 in packet_wx:
            extra_temp2 = packet_wx[self.extra_temp2]
        else:
            extra_temp2 = None
        data[21] = extra_temp2 if extra_temp2 is not None else -100.0
        # 022 - extra temperature sensor 3 (Celsius)
        if self.extra_temp3 and self.extra_temp3 in packet_wx:
            extra_temp3 = packet_wx[self.extra_temp3]
        else:
            extra_temp3 = None
        data[22] = extra_temp3 if extra_temp3 is not None else -100.0
        # 023 - extra temperature sensor 4 (Celsius)
        if self.extra_temp4 and self.extra_temp4 in packet_wx:
            extra_temp4 = packet_wx[self.extra_temp4]
        else:
            extra_temp4 = None
        data[23] = extra_temp4 if extra_temp4 is not None else -100.0
        # 024 - extra temperature sensor 5 (Celsius)
        if self.extra_temp5 and self.extra_temp5 in packet_wx:
            extra_temp5 = packet_wx[self.extra_temp5]
        else:
            extra_temp5 = None
        data[24] = extra_temp5 if extra_temp5 is not None else -100.0
        # 025 - extra temperature sensor 6 (Celsius)
        if self.extra_temp6 and self.extra_temp6 in packet_wx:
            extra_temp6 = packet_wx[self.extra_temp6]
        else:
            extra_temp6 = None
        data[25] = extra_temp6 if extra_temp6 is not None else -100.0
        # 026 - extra humidity sensor 1
        if self.extra_hum1 and self.extra_hum1 in packet_wx:
            extra_hum1 = packet_wx[self.extra_hum1]
        else:
            extra_hum1 = None
        data[26] = extra_hum1 if extra_hum1 is not None else -100
        # 027 - extra humidity sensor 2
        if self.extra_hum2 and self.extra_hum2 in packet_wx:
            extra_hum2 = packet_wx[self.extra_hum2]
        else:
            extra_hum2 = None
        data[27] = extra_hum2 if extra_hum2 is not None else -100
        # 028 - extra humidity sensor 3
        if self.extra_hum3 and self.extra_hum3 in packet_wx:
            extra_hum3 = packet_wx[self.extra_hum3]
        else:
            extra_hum3 = None
        data[28] = extra_hum3 if extra_hum3 is not None else -100
        # 029 - hour
        data[29] = time.strftime('%H', time.localtime(packet_wx['dateTime']))
        # 030 - minute
        data[30] = time.strftime('%M', time.localtime(packet_wx['dateTime']))
        # 031 - seconds
        data[31] = time.strftime('%S', time.localtime(packet_wx['dateTime']))
        # 032 - station name
        hms_string = time.strftime(self.long_time_fmt,
                                   time.localtime(packet_wx['dateTime']))
        # to maintain fidelity of station names that include dashes and spaces
        # replace any dashes with en dashes and replace any spaces with
        # underscores
        loc_string = self.location.replace('-', '&ndash;')
        data[32] = '-'.join([loc_string.replace(' ', '_'), hms_string])
        # 033 - dallas lightning count - will not implement
        data[33] = 0
        # 034 - Solar Reading - used as 'solar percent' in Saratoga dashboards
        percent = None
        if 'radiation' in packet_wx and 'maxSolarRad' in packet_wx:
            try:
                percent = 100.0 * packet_wx['radiation'] / packet_wx['maxSolarRad']
            except (ZeroDivisionError, TypeError):
                # Perhaps it's night time, or one or both of radiation and
                # maxSolarRad are None. We can ignore as percent will
                # remain None
                pass
        data[34] = percent if percent is not None else 0.0
        # 035 - Day
        data[35] = time.strftime('%-d', time.localtime(packet_wx['dateTime']))
        # 036 - Month
        data[36] = time.strftime('%-m', time.localtime(packet_wx['dateTime']))
        # 037 - WMR968/200 battery 1 - will not implement
        data[37] = 0.0
        # 038 - WMR968/200 battery 2 - will not implement
        data[38] = 0.0
        # 039 - WMR968/200 battery 3 - will not implement
        data[39] = 100
        # 040 - WMR968/200 battery 4 - will not implement
        data[40] = 100
        # 041 - WMR968/200 battery 5 - will not implement
        data[41] = 100
        # 042 - WMR968/200 battery 6 - will not implement
        data[42] = 100
        # 043 - WMR968/200 battery 7 - will not implement
        data[43] = 100
        # 044 - windchill (Celsius)
        data[44] = packet_wx['windchill'] if packet_wx['windchill'] is not None else 0.0
        # 045 - humidex (Celsius)
        if 'humidex' in packet_wx:
            humidex = packet_wx['humidex']
        elif 'outTemp' in packet_wx and 'outHumidity' in packet_wx:
            humidex = weewx.wxformulas.humidexC(packet_wx['outTemp'],
                                                packet_wx['outHumidity'])
        else:
            humidex = None
        data[45] = humidex if humidex is not None else 0.0
        # 046 - maximum day temperature (Celsius)
        if 'outTemp' in self.buffer:
            temp_th_vt = ValueTuple(self.buffer['outTemp'].day_max,
                                    temp_unit,
                                    temp_group)
        else:
            temp_th_vt = ValueTuple(None, temp_unit, temp_group)
        temp_th = convert(temp_th_vt, 'degree_C').value
        data[46] = temp_th if temp_th is not None else 0.0
        # 047 - minimum day temperature (Celsius)
        if 'outTemp' in self.buffer:
            temp_tl_vt = ValueTuple(self.buffer['outTemp'].day_min,
                                    temp_unit,
                                    temp_group)
        else:
            temp_tl_vt = ValueTuple(None, temp_unit, temp_group)
        temp_tl = convert(temp_tl_vt, 'degree_C').value
        data[47] = temp_tl if temp_tl is not None else 0.0
        # TODO. Need to implement field 48
        # 048 - icon type
        data[48] = 0
        # TODO. Need to implement field 49
        # 049 - weather description
        data[49] = '---'
        # 050 - barometer trend (hPa)
        baro_vt = ValueTuple(packet_wx['barometer'], 'hPa', 'group_pressure')
        baro_trend = calc_trend('barometer', baro_vt, self.db_manager,
                                packet_wx['dateTime'] - self.baro_trend_period,
                                self.grace)
        data[50] = baro_trend if baro_trend is not None else 0.0
        # 051-070 incl - windspeed hour 01-20 incl (knots) - will not implement
        for h in range(0, 20):
            data[51+h] = 0.0
        # 071 - maximum wind gust today
        if 'windSpeed' in self.buffer:
            wind_gust_tm = self.buffer['windSpeed'].day_max
        else:
            wind_gust_tm = 0.0
        # our speeds are in m/s need to convert to knots
        wind_gust_tm_vt = ValueTuple(wind_gust_tm, speed_unit, speed_group)
        try:
            wind_gust_tm = convert(wind_gust_tm_vt, 'knot').value
        except KeyError:
            wind_gust_tm = None
        data[71] = wind_gust_tm if wind_gust_tm is not None else 0.0
        # 072 - dewpoint (Celsius)
        data[72] = packet_wx['dewpoint'] if packet_wx['dewpoint'] is not None else 0.0
        # 073 - cloud height (foot)
        if 'cloudbase' in packet_wx:
            cb = packet_wx['cloudbase']
        else:
            if 'outTemp' in packet_wx and 'outHumidity' in packet_wx:
                cb = weewx.wxformulas.cloudbase_Metric(packet_wx['outTemp'],
                                                       packet_wx['outHumidity'],
                                                       self.altitude_m)
            else:
                cb = None
        # our altitudes are in metres, need to convert to feet
        cloudbase_vt = ValueTuple(cb, 'meter', 'group_altitude')
        try:
            cloudbase = convert(cloudbase_vt, 'foot').value
        except KeyError:
            cloudbase = None
        data[73] = cloudbase if cloudbase is not None else 0.0
        # 074 -  date
        data[74] = time.strftime(self.date_fmt, time.localtime(packet_wx['dateTime']))
        # 075 - maximum day humidex (Celsius)
        # 076 - minimum day humidex (Celsius)
        if 'humidex' in self.buffer:
            humidex_th_vt = ValueTuple(self.buffer['humidex'].day_max,
                                       temp_unit,
                                       temp_group)
            humidex_tl_vt = ValueTuple(self.buffer['humidex'].day_min,
                                       temp_unit,
                                       temp_group)
        else:
            humidex_th_vt = ValueTuple(None, temp_unit, temp_group)
            humidex_tl_vt = ValueTuple(None, temp_unit, temp_group)
        humidex_th = convert(humidex_th_vt, 'degree_C').value
        humidex_tl = convert(humidex_tl_vt, 'degree_C').value
        data[75] = humidex_th if humidex_th is not None else 0.0
        data[76] = humidex_tl if humidex_tl is not None else 0.0
        # 077 - maximum day windchill (Celsius)
        # 078 - minimum day windchill (Celsius)
        if 'windchill' in self.buffer:
            windchill_th_vt = ValueTuple(self.buffer['windchill'].day_max,
                                         temp_unit,
                                         temp_group)
            windchill_tl_vt = ValueTuple(self.buffer['windchill'].day_min,
                                         temp_unit,
                                         temp_group)
        else:
            windchill_th_vt = ValueTuple(None, temp_unit, temp_group)
            windchill_tl_vt = ValueTuple(None, temp_unit, temp_group)
        windchill_th = convert(windchill_th_vt, 'degree_C').value
        windchill_tl = convert(windchill_tl_vt, 'degree_C').value
        data[77] = windchill_th if windchill_th is not None else 0.0
        data[78] = windchill_tl if windchill_tl is not None else 0.0
        # 079 - Davis VP UV
        data[79] = packet_wx['UV'] if packet_wx['UV'] is not None else 0
        # 080-089 - hour wind speed 01-10 - will not implement
        for h in range(0, 10):
            data[80+h] = 0.0
        # 090 - hour temperature 01 (Celsius)
        hour_ago_outtemp_vt = getattr(self, 'hour_ago_outTemp_vt',
                                      ValueTuple(None, 'degree_C', 'group_temperature'))
        try:
            hour_ago_outtemp = convert(hour_ago_outtemp_vt, 'degree_C').value
        except KeyError:
            hour_ago_outtemp = None
        data[90] = hour_ago_outtemp if hour_ago_outtemp is not None else 0.0
        # 091-099 - hour temperature 02-10 (Celsius) - will not implement
        for h in range(0, 9):
            data[91+h] = 0.0
        # 100-109 - hour rain 01-10 (mm) - will not implement
        for h in range(0, 10):
            data[100+h] = 0.0
        # 110 - maximum day heatindex (Celsius)
        # 111 - minimum day heatindex (Celsius)
        if 'heatindex' in self.buffer:
            heatindex_th_vt = ValueTuple(self.buffer['heatindex'].day_max,
                                         temp_unit,
                                         temp_group)
            heatindex_tl_vt = ValueTuple(self.buffer['heatindex'].day_min,
                                         temp_unit,
                                         temp_group)
        else:
            heatindex_th_vt = ValueTuple(None, temp_unit, temp_group)
            heatindex_tl_vt = ValueTuple(None, temp_unit, temp_group)
        heatindex_th = convert(heatindex_th_vt, 'degree_C').value
        heatindex_tl = convert(heatindex_tl_vt, 'degree_C').value
        data[110] = heatindex_th if heatindex_th is not None else 0.0
        data[111] = heatindex_tl if heatindex_tl is not None else 0.0
        # 112 - heatindex (Celsius)
        data[112] = packet_wx['heatindex'] if packet_wx['heatindex'] is not None else 0.0
        # 113 - maximum average speed (knot)
        if 'windSpeed' in self.buffer:
            windspeed_tm_loop = self.buffer['windSpeed'].day_max
        else:
            windspeed_tm_loop = 0.0
        if 'windSpeed' in self.day_stats:
            windspeed_tm = self.day_stats['windSpeed'].max
        else:
            windspeed_tm = 0.0
        windspeed_tm = weeutil.weeutil.max_with_none([windspeed_tm, windspeed_tm_loop])
        windspeed_tm_vt = ValueTuple(windspeed_tm, speed_unit, speed_group)
        try:
            windspeed_tm = convert(windspeed_tm_vt, 'knot').value
        except KeyError:
            windspeed_tm = None
        data[113] = windspeed_tm if windspeed_tm is not None else 0.0
        # 114 - lightning count in last minute - will not implement
        data[114] = 0
        # 115 - time of last lightning strike - will not implement
        data[115] = '---'
        # 116 - date of last lightning strike - will not implement
        data[116] = '---'
        # 117 - wind average direction
        # just just .vec_dir, it will always return a non-None value
        data[117] = self.buffer['wind'].vec_dir
        # 118 - nexstorm distance - will not implement
        data[118] = 0.0
        # 119 - nexstorm bearing - will not implement
        data[119] = 0.0
        # 120 - extra temperature sensor 7 (Celsius)
        if self.extra_temp7 and self.extra_temp7 in packet_wx:
            extra_temp7 = packet_wx[self.extra_temp7]
        else:
            extra_temp7 = None
        data[120] = extra_temp7 if extra_temp7 is not None else -100
        # 121 - extra temperature sensor 8 (Celsius)
        if self.extra_temp8 and self.extra_temp8 in packet_wx:
            extra_temp8 = packet_wx[self.extra_temp8]
        else:
            extra_temp8 = None
        data[121] = extra_temp8 if extra_temp8 is not None else -100
        # 122 - extra humidity sensor 4
        if self.extra_hum4 and self.extra_hum4 in packet_wx:
            extra_hum4 = packet_wx[self.extra_hum4]
        else:
            extra_hum4 = None
        data[122] = extra_hum4 if extra_hum4 is not None else -100
        # 123 - extra humidity sensor 5
        if self.extra_hum5 and self.extra_hum5 in packet_wx:
            extra_hum5 = packet_wx[self.extra_hum5]
        else:
            extra_hum5 = None
        data[123] = extra_hum5 if extra_hum5 is not None else -100
        # 124 - extra humidity sensor 6
        if self.extra_hum6 and self.extra_hum6 in packet_wx:
            extra_hum6 = packet_wx[self.extra_hum6]
        else:
            extra_hum6 = None
        data[124] = extra_hum6 if extra_hum6 is not None else -100
        # 125 - extra humidity sensor 7
        if self.extra_hum7 and self.extra_hum7 in packet_wx:
            extra_hum7 = packet_wx[self.extra_hum7]
        else:
            extra_hum7 = None
        data[125] = extra_hum7 if extra_hum7 is not None else -100
        # 126 - extra humidity sensor 8
        if self.extra_hum8 and self.extra_hum8 in packet_wx:
            extra_hum8 = packet_wx[self.extra_hum8]
        else:
            extra_hum8 = None
        data[126] = extra_hum8 if extra_hum8 is not None else -100
        # 127 - VP solar
        data[127] = packet_wx['radiation'] if packet_wx['radiation'] is not None else 0.0
        # 128 - maximum inTemp (Celsius)
        # 129 - minimum inTemp (Celsius)
        if 'inTemp' in self.buffer:
            intemp_th_vt = ValueTuple(self.buffer['inTemp'].day_max,
                                      temp_unit,
                                      temp_group)
            intemp_tl_vt = ValueTuple(self.buffer['inTemp'].day_min,
                                      temp_unit,
                                      temp_group)
        else:
            intemp_th_vt = ValueTuple(None, temp_unit, temp_group)
            intemp_tl_vt = ValueTuple(None, temp_unit, temp_group)
        intemp_th = convert(intemp_th_vt, 'degree_C').value
        intemp_tl = convert(intemp_tl_vt, 'degree_C').value
        data[128] = intemp_th if intemp_th is not None else 0.0
        data[129] = intemp_tl if intemp_tl is not None else 0.0
        # 130 - appTemp (Celsius)
        if 'appTemp' in packet_wx:
            app_temp = packet_wx['appTemp']
        elif 'windSpeed' in packet_wx and 'outTemp' in packet_wx and 'outHumidity' in packet_wx:
            app_temp = weewx.wxformulas.apptempC(packet_wx['outTemp'],
                                                 packet_wx['outHumidity'],
                                                 packet_wx['windSpeed'])
        else:
            app_temp = None
        data[130] = app_temp if app_temp is not None else 0.0
        # 131 - maximum barometer (hPa)
        # 132 - minimum barometer (hPa)
        if 'barometer' in self.buffer:
            barometer_th_vt = ValueTuple(self.buffer['barometer'].day_max,
                                         press_unit,
                                         press_group)
            barometer_tl_vt = ValueTuple(self.buffer['barometer'].day_min,
                                         press_unit,
                                         press_group)
        else:
            barometer_th_vt = ValueTuple(None, press_unit, press_group)
            barometer_tl_vt = ValueTuple(None, press_unit, press_group)
        barometer_th = convert(barometer_th_vt, 'hPa').value
        barometer_tl = convert(barometer_tl_vt, 'hPa').value
        data[131] = barometer_th if barometer_th is not None else 0.0
        data[132] = barometer_tl if barometer_tl is not None else 0.0
        # 133 - maximum windGust last hour (knot)
        hour_gust_vt = getattr(self, 'hour_gust_vt',
                               ValueTuple(0.0, 'knot', 'group_speed'))
        if hour_gust_vt.value is not None:
            hour_gust = convert(hour_gust_vt, 'knot').value
        else:
            hour_gust = 0.0
        if hour_gust_vt.value and 'windSpeed' in self.buffer:
            windspeed_tm_loop_vt = ValueTuple(self.buffer['windSpeed'].day_max,
                                              speed_unit,
                                              speed_group)
            windspeed_tm_loop = convert(windspeed_tm_loop_vt, 'knot').value
        else:
            windspeed_tm_loop = None
        windgust60 = weeutil.weeutil.max_with_none([hour_gust,
                                                    windspeed_tm_loop])
        data[133] = windgust60 if windgust60 is not None else 0.0
        # 134 - maximum windGust in last hour time
        hour_gust_ts = getattr(self, 'hour_gust_ts', None)
        if 'windSpeed' in self.buffer:
            buffer_ot = self.buffer['windSpeed'].history_max(packet_wx['dateTime'])
        else:
            buffer_ot = ObsTuple(None, None)
        buffer_ot_knot = convert(ValueTuple(buffer_ot.value, speed_unit, speed_group),
                                 'knot').value
        if hour_gust is None:
            windgust60_ts = buffer_ot.ts
        elif buffer_ot.value is None:
            windgust60_ts = hour_gust_ts
        elif buffer_ot_knot > windgust60:
            windgust60_ts = buffer_ot.ts
        else:
            windgust60_ts = hour_gust_ts
        data[134] = time.strftime(self.short_time_fmt, time.localtime(windgust60_ts)) if \
            windgust60_ts is not None else '00:00'
        # 135 - maximum windGust today time
        if 'windSpeed' in self.buffer:
            t_windgust_tm_ts = self.buffer['windSpeed'].day_maxtime
            if t_windgust_tm_ts is not None:
                t_windgust_tm = time.localtime(t_windgust_tm_ts)
            else:
                t_windgust_tm = time.localtime(packet_wx['dateTime'])
        else:
            t_windgust_tm = time.localtime(packet_wx['dateTime'])
        data[135] = time.strftime(self.short_time_fmt, t_windgust_tm)
        # 136 - maximum day appTemp (Celsius)
        # 137 - minimum day appTemp (Celsius)
        if 'appTemp' in self.buffer:
            apptemp_th_vt = ValueTuple(self.buffer['appTemp'].day_max,
                                       temp_unit,
                                       temp_group)
            apptemp_tl_vt = ValueTuple(self.buffer['appTemp'].day_min,
                                       temp_unit,
                                       temp_group)
        else:
            apptemp_th_vt = ValueTuple(None, temp_unit, temp_group)
            apptemp_tl_vt = ValueTuple(None, temp_unit, temp_group)
        apptemp_th = convert(apptemp_th_vt, 'degree_C').value
        apptemp_tl = convert(apptemp_tl_vt, 'degree_C').value
        data[136] = apptemp_th if apptemp_th is not None else 0.0
        data[137] = apptemp_tl if apptemp_tl is not None else 0.0
        # 138 - maximum day dewpoint (Celsius)
        # 139 - minimum day dewpoint (Celsius)
        if 'dewpoint' in self.buffer:
            dewpoint_th_vt = ValueTuple(self.buffer['dewpoint'].day_max,
                                        temp_unit,
                                        temp_group)
            dewpoint_tl_vt = ValueTuple(self.buffer['dewpoint'].day_min,
                                        temp_unit,
                                        temp_group)
        else:
            dewpoint_th_vt = ValueTuple(None, temp_unit, temp_group)
            dewpoint_tl_vt = ValueTuple(None, temp_unit, temp_group)
        dewpoint_th = convert(dewpoint_th_vt, 'degree_C').value
        dewpoint_tl = convert(dewpoint_tl_vt, 'degree_C').value
        data[138] = dewpoint_th if dewpoint_th is not None else 0.0
        data[139] = dewpoint_tl if dewpoint_tl is not None else 0.0
        # 140 - maximum windGust in last minute (knot)
        if 'windSpeed' in self.buffer:
            _gust1_ot = self.buffer['windSpeed'].history_max(packet_wx['dateTime'],
                                                             age=60)
            gust1_vt = ValueTuple(_gust1_ot.value, speed_unit, speed_group)
            try:
                gust1 = convert(gust1_vt, 'knot').value
            except KeyError:
                gust1 = None
        else:
            gust1 = None
        data[140] = gust1 if gust1 is not None else 0.0
        # 141 - current year
        data[141] = time.strftime('%Y', time.localtime(packet_wx['dateTime']))
        # 142 - THSWS - will not implement
        data[142] = 0.0
        # 143 - outTemp trend (logic)
        temp_vt = ValueTuple(packet_wx['outTemp'], 'degree_C', 'group_temperature')
        temp_trend = calc_trend('outTemp', temp_vt, self.db_manager,
                                packet_wx['dateTime'] - self.temp_trend_period,
                                self.grace)
        if temp_trend is None or temp_trend == 0:
            _trend = '0'
        elif temp_trend > 0:
            _trend = '+1'
        else:
            _trend = '-1'
        data[143] = _trend
        # 144 - outHumidity trend (logic)
        hum_vt = ValueTuple(packet_wx['outHumidity'], 'percent', 'group_percent')
        hum_trend = calc_trend('outHumidity', hum_vt, self.db_manager,
                               packet_wx['dateTime'] - self.humidity_trend_period,
                               self.grace)
        if hum_trend is None or hum_trend == 0:
            _trend = '0'
        elif hum_trend > 0:
            _trend = '+1'
        else:
            _trend = '-1'
        data[144] = _trend
        # 145 - humidex trend (logic)
        humidex_vt = ValueTuple(packet_wx['humidex'], 'degree_C', 'group_temperature')
        humidex_trend = calc_trend('humidex', humidex_vt, self.db_manager,
                                   packet_wx['dateTime'] - self.humidex_trend_period,
                                   self.grace)
        if humidex_trend is None or humidex_trend == 0:
            _trend = '0'
        elif humidex_trend > 0:
            _trend = '+1'
        else:
            _trend = '-1'
        data[145] = _trend
        # 146-155 - hour wind direction 01-10 - will not implement
        for h in range(0, 10):
            data[146+h] = 0.0
        # 156 - leaf wetness
        if self.leaf_wet and self.leaf_wet in packet_wx:
            leaf_wet = packet_wx[self.leaf_wet]
        else:
            leaf_wet = None
        data[156] = leaf_wet if leaf_wet is not None else 0.0
        # 157 - soil moisture
        if self.soil_moist and self.soil_moist in packet_wx:
            soil_moist = packet_wx[self.soil_moist]
        else:
            soil_moist = None
        data[157] = soil_moist if soil_moist is not None else 255.0
        # 158 - 10 minute average wind speed (knot)
        if 'windSpeed' in self.buffer:
            av_speed10 = self.buffer['windSpeed'].history_avg(packet_wx['dateTime'],
                                                              age=600)
            av_speed10_vt = ValueTuple(av_speed10, speed_unit, speed_group)
            try:
                av_speed10 = convert(av_speed10_vt, 'knot').value
            except KeyError:
                av_speed10 = None
        else:
            av_speed10 = None
        data[158] = av_speed10 if av_speed10 is not None else 0.0
        # 159 - wet bulb temperature (Celsius)
        wb = packet_wx.get('wet_bulb')
        data[159] = wb if wb is not None else 0.0
        # 160 - latitude (-ve for south)
        data[160] = self.latitude
        # 161 -  longitude (-ve for east)
        data[161] = -1 * self.longitude
        # 162 - 9am reset rainfall total (mm)
        nineam_rain_vt = ValueTuple(self.buffer['rain'].nineam_sum,
                                    rain_unit,
                                    rain_group)
        data[162] = convert(nineam_rain_vt, 'mm').value
        # 163 - high day outHumidity
        # 164 - low day outHumidity
        if 'outHumidity' in self.buffer:
            outhumidity_th = self.buffer['outHumidity'].day_max
            outhumidity_tl = self.buffer['outHumidity'].day_min
        else:
            outhumidity_th = None
            outhumidity_tl = None
        data[163] = outhumidity_th if outhumidity_th is not None else 0.0
        data[164] = outhumidity_tl if outhumidity_tl is not None else 0.0
        # 165 - midnight rain reset total (mm)
        if 'dayRain' in packet_wx:
            day_rain = packet_wx['dayRain']
        elif 'rain' in self.buffer:
            day_rain_vt = ValueTuple(self.buffer['rain'].day_sum,
                                     rain_unit,
                                     rain_group)
            day_rain = convert(day_rain_vt, 'mm').value
        else:
            day_rain = None
        data[165] = day_rain if day_rain is not None else 0.0
        # 166 - low day windchill time
        if 'windchill' in self.buffer:
            t_windchill_tm_ts = self.buffer['windchill'].day_mintime
            if t_windchill_tm_ts is not None:
                t_windchill_tm = time.localtime(t_windchill_tm_ts)
            else:
                t_windchill_tm = time.localtime(packet_wx['dateTime'])
        else:
            t_windchill_tm = time.localtime(packet_wx['dateTime'])
        data[166] = time.strftime(self.short_time_fmt, t_windchill_tm)
        # 167 - Current Cost Channel 1 - will not implement
        data[167] = 0.0
        # 168 - Current Cost Channel 2 - will not implement
        data[168] = 0.0
        # 169 - Current Cost Channel 3 - will not implement
        data[169] = 0.0
        # 170 - Current Cost Channel 4 - will not implement
        data[170] = 0.0
        # 171 - Current Cost Channel 5 - will not implement
        data[171] = 0.0
        # 172 - Current Cost Channel 6 - will not implement
        data[172] = 0.0
        # 173 - day windrun
        if 'windrun' in self.buffer:
            day_windrun_vt = ValueTuple(self.buffer['windrun'].day_sum,
                                        dist_unit,
                                        dist_group)
        else:
            day_windrun_vt = ValueTuple(None, 'km', 'group_distance')
        day_windrun = convert(day_windrun_vt, 'km').value
        data[173] = day_windrun if day_windrun is not None else 0.0
        # 174 - Time of daily max temp
        if 'outTemp' in self.buffer:
            t_outtemp_tm_ts = self.buffer['outTemp'].day_maxtime
            if t_outtemp_tm_ts is not None:
                t_outtemp_tm = time.localtime(t_outtemp_tm_ts)
            else:
                t_outtemp_tm = time.localtime(packet_wx['dateTime'])
        else:
            t_outtemp_tm = time.localtime(packet_wx['dateTime'])
        data[174] = time.strftime(self.short_time_fmt, t_outtemp_tm)
        # 175 - Time of daily min temp
        if 'outTemp' in self.buffer:
            t_outtemp_tm_ts = self.buffer['outTemp'].day_mintime
            if t_outtemp_tm_ts is not None:
                t_outtemp_tm = time.localtime(t_outtemp_tm_ts)
            else:
                t_outtemp_tm = time.localtime(packet_wx['dateTime'])
        else:
            t_outtemp_tm = time.localtime(packet_wx['dateTime'])
        data[175] = time.strftime(self.short_time_fmt, t_outtemp_tm)
        # TODO. Need to verify #176 calculation
        # 176 - 10 minute average wind direction
        _mag, _dir = self.buffer['wind'].history_vec_avg(packet_wx['dateTime'],
                                                         age=600)
        data[176] = _dir if _dir is not None else 0
        # 177 - record end (WD Version)
        data[177] = '!!WS%s!!' % RTCR_VERSION
        return data

    def create_clientraw_string(self, data):
        """Create the clientraw string from the clientraw data.

        The raw clientraw data is a dict of numbers and strings. This method
        formats each field appropriately and generates the unicode string that
        comprises the clientraw.txt file contents.

        Input:
            data: a dict containing the raw clientraw data

        Returns:
            A unicode string containing the formatted clientraw.txt contents.
        """

        # initialise a list to hold our fields in order
        fields = list()
        # iterate over the number of fields we know how to format
        for field_num in range(len(self.field_formats)):
            # format the field using the lookup result from the fields_format
            # dict and append it to the field list
            fields.append(self.format(data[field_num],
                                      self.field_formats[field_num]))
        # join the fields with a space between fields and force the result to
        # be a unicode string
        return six.ensure_text(' '.join(fields))

    @staticmethod
    def format(data, places=None):
        """Format a number as a string with a given number of decimal places.

        Inputs:
            data:   The data to be formatted. May be a number or string
                    representation of a number.
            places: The number of decimal places to which the data will be
                    rounded.

        Returns:
            A string containing the data rounded and formatted to places
            decimal places. If data is None '0.0' is returned. If places is
            None or omitted the data is returned as received but converted to a
            string.
        """

        # Attempt to convert our data to a string, this will be the result we
        # return if we cannot format as specified. Our data could be a unicode
        # string so be prepared to catch the error.
        try:
            result = str(data)
        except UnicodeEncodeError:
            # our data is a unicode string so coalesce to a six.text_type
            result = six.ensure_text(data)
        # if our data is None then w don't want to return 'None'
        # (str(None) == 'None') so return '0.0' instead
        if data is None:
            result = '0.0'
        # If places is not None then format as a float to 'places' decimal
        # places. Be prepared to catch any errors and pass through our original
        # data.
        elif places is not None:
            try:
                _v = float(data)
                _format = "%%.%df" % places
                result = _format % _v
            except ValueError:
                pass
        # finally return our result
        return result


# ============================================================================
#                             class VectorBuffer
# ============================================================================

class VectorBuffer(object):
    """Class to buffer vector obs."""

    default_init = (None, None, None, None)

    def __init__(self, stats, history=False, sum=False):
        self.last = None
        self.lasttime = None
        if stats:
            self.day_min = stats.min
            self.day_mintime = stats.mintime
            self.day_max = stats.max
            self.day_maxtime = stats.maxtime
        else:
            (self.day_min, self.day_mintime,
             self.day_max, self.day_maxtime) = VectorBuffer.default_init
        if history:
            self.history = []
            self.history_full = False
        if sum:
            if stats:
                self.day_sum = stats.sum
                self.day_xsum = stats.xsum
                self.day_ysum = stats.ysum
            else:
                self.day_sum = 0.0
                self.day_xsum = 0.0
                self.day_ysum = 0.0
            self.nineam_sum = 0.0
            self.interval_sum = 0.0

    def _add_value(self, val, ts, hilo, history, sum):
        """Add a value to my hilo and history stats as required."""

        (w_speed, w_dir) = val
        if w_speed is not None:
            if self.lasttime is None or ts >= self.lasttime:
                self.last = (w_speed, w_dir)
                self.lasttime = ts
            if hilo:
                if self.day_min is None or w_speed < self.day_min:
                    self.day_min = w_speed
                    self.day_mintime = ts
                if self.day_max is None or w_speed > self.day_max:
                    self.day_max = w_speed
                    self.day_maxtime = ts
            if history:
                if w_dir is not None:
                    self.history.append(ObsTuple((w_speed,
                                                  math.cos(math.radians(90.0 - w_dir)),
                                                  math.sin(math.radians(90.0 - w_dir))), ts))
                self.trim_history(ts)
            if sum:
                self.day_sum += w_speed
                if w_dir is not None:
                    self.day_xsum = w_speed * math.cos(math.radians(90.0 - w_dir))
                    self.day_ysum = w_speed * math.sin(math.radians(90.0 - w_dir))

    def day_reset(self):
        """Reset the vector obs buffer."""

        (self.day_min, self.day_mintime,
         self.day_max, self.day_maxtime) = VectorBuffer.default_init
        try:
            self.day_sum = 0.0
        except AttributeError:
            pass

    def nineam_reset(self):
        """Reset the vector obs buffer."""

        self.nineam_sum = 0.0

    def interval_reset(self):
        """Reset the vector obs buffer."""

        self.interval_sum = 0.0

    def trim_history(self, ts):
        """Trim an old data from the history list."""

        if len(self.history) > 0:
            # calc ts of oldest sample we want to retain
            oldest_ts = ts - MAX_AGE
            # set history_full
            self.history_full = min([a.ts for a in self.history if a.ts is not None]) <= oldest_ts
            # remove any values older than oldest_ts
            self.history = [s for s in self.history if s.ts > oldest_ts]

    def history_max(self, ts, age=MAX_AGE):
        """Return the max value in my history.

        Search the last age seconds of my history for the max value and the
        corresponding timestamp.

        Inputs:
            ts:  the timestamp to start searching back from
            age: the max age of the records being searched

        Returns:
            An object of type ObsTuple where value is a 3 way tuple of
            (value, x component, y component) and ts is the timestamp when
            it occurred.
        """

        born = ts - age
        snapshot = [a for a in self.history if a.ts >= born]
        if len(snapshot) > 0:
            _max = max(snapshot, key=itemgetter(1)[0])
            return ObsTuple(_max[0], _max[1])
        else:
            return ObsTuple(None, None)

    def history_avg(self, ts, age=MAX_AGE):
        """Return the average value in my history.

        Search the last 'age' seconds of my history and calculate the simple
        average of my values.

        Inputs:
            ts:  the timestamp to start searching back from
            age: the max age of the records being searched

        Returns:
            The average value or None if there were no values to average.
        """

        born = ts - age
        snapshot = [a.value[0] for a in self.history if a.ts >= born]
        if len(snapshot) > 0:
            return sum(snapshot)/len(snapshot)
        else:
            return None

    def history_vec_avg(self, ts, age=MAX_AGE):
        """Return the my history vector average.

        Search the last 'age' seconds of my history and calculate the vector
        average of my values.

        Inputs:
            ts:  the timestamp to start searching back from
            age: the max age of the records being searched

        Returns:
            The vector average value in polar (magnitude, angle) format. If the
            vector average value cannot be calculated None is returned.
        """

        born = ts - age
        rec = [a.value for a in self.history if a.ts >= born]
        if len(rec) > 0:
            x = 0
            y = 0
            for sample in rec:
                x += sample[0] * sample[1] if sample[1] is not None else 0.0
                y += sample[0] * sample[2] if sample[2] is not None else 0.0
            _dir = 90.0 - math.degrees(math.atan2(y, x))
            if _dir < 0.0:
                _dir += 360.0
            _value = math.sqrt(pow(x, 2) + pow(y, 2))
            return _value, _dir
        else:
            return None, None

    @property
    def vec_dir(self):
        """The day vector average direction."""

        _result = 90.0 - math.degrees(math.atan2(self.day_ysum, self.day_xsum))
        if _result < 0.0:
            _result += 360.0
        return _result


# ============================================================================
#                             class ScalarBuffer
# ============================================================================

class ScalarBuffer(object):
    """Class to buffer scalar obs."""

    default_init = (None, None, None, None)

    def __init__(self, stats, history=False, sum=False):
        self.last = None
        self.lasttime = None
        if stats:
            self.day_min = stats.min
            self.day_mintime = stats.mintime
            self.day_max = stats.max
            self.day_maxtime = stats.maxtime
        else:
            (self.day_min, self.day_mintime,
             self.day_max, self.day_maxtime) = ScalarBuffer.default_init
        if history:
            self.history = []
            self.history_full = False
        if sum:
            if stats:
                self.day_sum = stats.sum
            else:
                self.day_sum = 0.0
            self.nineam_sum = 0.0
            self.interval_sum = 0.0

    def _add_value(self, val, ts, hilo, history, sum):
        """Add a value to my hilo and history stats as required."""

        if val is not None:
            if self.lasttime is None or ts >= self.lasttime:
                self.last = val
                self.lasttime = ts
            if hilo:
                if self.day_min is None or val < self.day_min:
                    self.day_min = val
                    self.day_mintime = ts
                if self.day_max is None or val > self.day_max:
                    self.day_max = val
                    self.day_maxtime = ts
            if history:
                self.history.append(ObsTuple(val, ts))
                self.trim_history(ts)
            if sum:
                self.day_sum += val
                self.nineam_sum += val
                self.interval_sum += val

    def day_reset(self):
        """Reset the scalar obs buffer."""

        (self.day_min, self.day_mintime,
         self.day_max, self.day_maxtime) = ScalarBuffer.default_init
        try:
            self.day_sum = 0.0
        except AttributeError:
            pass

    def nineam_reset(self):
        """Reset the scalar obs buffer."""

        self.nineam_sum = 0.0

    def interval_reset(self):
        """Reset the scalar obs buffer."""

        self.interval_sum = 0.0

    def trim_history(self, ts):
        """Trim an old data from the history list."""

        # calc ts of oldest sample we want to retain
        oldest_ts = ts - MAX_AGE
        # set history_full
        self.history_full = min([a.ts for a in self.history if a.ts is not None]) <= oldest_ts
        # remove any values older than oldest_ts
        self.history = [s for s in self.history if s.ts > oldest_ts]

    def history_max(self, ts, age=MAX_AGE):
        """Return the max value in my history.

        Search the last age seconds of my history for the max value and the
        corresponding timestamp.

        Inputs:
            ts:  the timestamp to start searching back from
            age: the max age of the records being searched

        Returns:
            An object of type ObsTuple where value is the max value found and
            ts is the timestamp when it occurred.
        """

        born = ts - age
        snapshot = [a for a in self.history if a.ts >= born]
        if len(snapshot) > 0:
            _max = max(snapshot, key=itemgetter(1))
            return ObsTuple(_max[0], _max[1])
        else:
            return ObsTuple(None, None)

    def history_avg(self, ts, age=MAX_AGE):
        """Return my average."""

        if len(self.history) > 0:
            born = ts - age
            rec = [a.value for a in self.history if a.ts >= born]
            if len(rec) > 0:
                return float(sum(rec))/len(rec)
            else:
                return None
        else:
            return None


# ============================================================================
#                             class RtcrBuffer
# ============================================================================

class RtcrBuffer(dict):
    """Class to buffer various loop packet obs.

    Archive based stats are an efficient means of obtaining stats for today.
    However, their use ignores any max/min etc (eg today's max outTemp) that
    'occurs' after the most recent archive record but before the next archive
    record is written to archive. For this reason selected loop data is
    buffered to enable 'loop' stats to be calculated. Accurate daily stats can
    then be determined at any time using a combination of archive based and
    loop based stats.

    The loop based stats are maintained over the period since the last archive
    record was generated. The loop based stats are reset each time an archive
    record is generated.

    Selected observations also have a history of loop value, timestamp pairs
    maintained to enable calculation of short term ma/min stats eg 'max
    windSpeed in last minute'. These histories are based on a moving window of
    a given period eg 10 minutes and are updated each time a loop packet is
    received.
    """

    def __init__(self, day_stats):
        """Initialise an instance of our class."""
        # initialize my superclass
        super(RtcrBuffer, self).__init__()

        self.unit_system = day_stats.unit_system
        # seed our buffer objects from day_stats
        for obs_type in [f for f in day_stats if f in MANIFEST]:
            seed_func = seed_functions.get(obs_type, RtcrBuffer.seed_scalar)
            seed_func(self, day_stats[obs_type], obs_type,
                      obs_type in HIST_MANIFEST,
                      obs_type in SUM_MANIFEST)
        self.last_windSpeed_ts = None

    def seed_scalar(self, stats, obs_type, hist, sum):
        """Seed a scalar buffer."""

        self[obs_type] = init_dict.get(obs_type, ScalarBuffer)(stats=stats,
                                                               history=hist,
                                                               sum=sum)

    def seed_vector(self, stats, obs_type, hist, sum):
        """Seed a vector buffer."""

        self[obs_type] = init_dict.get(obs_type, VectorBuffer)(stats=stats,
                                                               history=True,
                                                               sum=True)

    def add_packet(self, packet):
        """Add a packet to the buffer."""

        # the packet is already in our unit system so as long as we have a
        # timestamp add the fields of interest
        if packet['dateTime'] is not None:
            for obs in [f for f in packet if f in MANIFEST]:
                add_func = add_functions.get(obs, RtcrBuffer.add_value)
                add_func(self, packet, obs, obs in HILO_MANIFEST,
                         obs in HIST_MANIFEST, obs in SUM_MANIFEST)

    def add_value(self, packet, obs_type, hilo, hist, sum):
        """Add a value to the buffer."""

        if obs_type not in self:
            self[obs_type] = init_dict.get(obs_type, ScalarBuffer)(stats=None,
                                                                   history=hist,
                                                                   sum=sum)
        self[obs_type]._add_value(packet[obs_type], packet['dateTime'],
                                  hilo, hist, sum)

    def add_wind_value(self, packet, obs_type, hilo, hist, sum):
        """Add a wind value to the buffer."""

        # first add it as 'windSpeed' the scalar
        self.add_value(packet, obs_type, hilo, hist, sum)
        # then add it as a vector 'wind'
        # have we seen 'wind' before, if not create it as a vector
        if 'wind' not in self:
            self['wind'] = VectorBuffer(stats=None, history=True)
        # and add wind as a vector
        self['wind']._add_value((packet.get('windSpeed'), packet.get('windDir')),
                                packet['dateTime'], False, True, False)

    def clean(self, ts):
        """Clean out any old obs from the buffer history."""

        for obs in HIST_MANIFEST:
            self[obs]['history_full'] = min([a.ts for a in self[obs]['history'] if a.ts is not None])
            # calc ts of oldest sample we want to retain
            oldest_ts = ts - MAX_AGE
            # remove any values older than oldest_ts
            self[obs]['history'] = [s for s in self[obs]['history'] if s.ts > oldest_ts]

    def start_of_day_reset(self):
        """Reset our buffer stats at the end of an archive period.

        Reset our hi/lo data but don't touch the history, it might need to be
        kept longer than the end of the archive period.
        """

        for obs in MANIFEST:
            if obs in self:
                self[obs].day_reset()

    def nineam_reset(self):
        """Reset our buffer stats at the end of an archive period.

        Reset our hi/lo data but don't touch the history, it might need to be
        kept longer than the end of the archive period.
        """

        for obs in SUM_MANIFEST:
            self[obs].nineam_reset()


# ============================================================================
#                            Configuration dictionaries
# ============================================================================

init_dict = ListOfDicts({'wind': VectorBuffer})
add_functions = ListOfDicts({'windSpeed': RtcrBuffer.add_wind_value})
seed_functions = ListOfDicts({'wind': RtcrBuffer.seed_vector})


# ============================================================================
#                              class ObsTuple
# ============================================================================

class ObsTuple(tuple):
    """Class to represent and observation in time.

    A observation can be uniquely represented by the value of the observation
    and the time at which it was observed. This can be represented in a 2 way
    tuple called an obs tuple. An obs tuple is useful because its contents can
    be accessed using named attributes.

        Item   attribute   Meaning
        0      value       The observed value eg 19.5
        1      ts          The epoch timestamp that the value was observed
                           eg 1488245400

    It is valid to have an observed value of None.

    It is also valid to have a ts of None (meaning there is no information
    about the time the observation was observed.
    """

    def __new__(cls, *args):
        return tuple.__new__(cls, args)

    @property
    def value(self):
        return self[0]

    @property
    def ts(self):
        return self[1]


# ============================================================================
#                            Class CachedPacket
# ============================================================================

class CachedPacket(object):
    """Class to cache loop packets.

    The purpose of the cache is to ensure that necessary fields for the
    generation of clientraw.txt are continuously available on systems whose
    station emits partial packets. The key requirement is that the field
    exists, the value (numerical or None) is handled by method calculate().
    Method calculate() could be refactored to deal with missing fields, but
    this would result in overly complex code in method calculate().

    The cache consists of a dictionary of value, timestamp pairs where
    timestamp is the timestamp of the packet when obs was last seen and value
    is the value of the obs at that time. None values may be cached.

    A cached loop packet may be obtained by calling the get_packet() method.
    """

    # These fields must be available in every loop packet read from the
    # cache.
    OBS = ["cloudbase", "windDir", "windrun", "inHumidity", "outHumidity",
           "barometer", "radiation", "rain", "rainRate", "windSpeed",
           "appTemp", "dewpoint", "heatindex", "humidex", "inTemp",
           "outTemp", "windchill", "UV"]

    def __init__(self, rec):
        """Initialise our cache object.

        The cache needs to be initialised to include all of the fields required
        by method calculate(). We could initialise all field values to None
        (method calculate() will interpret the None values to be '0' in most
        cases). The results may be misleading. We can get ballpark values for
        all fields by priming them with values from the last archive record.
        As the archive may have many more fields than rtcr requires, only prime
        those fields that rtcr requires.

        This approach does have the drawback that in situations where the
        archive unit system is different to the loop packet unit system the
        entire loop packet will be converted each time the cache is updated.
        This is inefficient.
        """

        self.cache = dict()
        # if we have a dateTime field in our record source use that otherwise
        # use the current system time
        _ts = rec['dateTime'] if 'dateTime' in rec else int(time.time() + 0.5)
        # only prime those fields in CachedPacket.OBS
        for _obs in CachedPacket.OBS:
            if _obs in rec and 'usUnits' in rec:
                # only add a value if it exists and we know what units its in
                self.cache[_obs] = {'value': rec[_obs], 'ts': _ts}
            else:
                # otherwise set it to None
                self.cache[_obs] = {'value': None, 'ts': _ts}
        # set the cache unit system if known
        self.unit_system = rec['usUnits'] if 'usUnits' in rec else None

    def update(self, packet, ts):
        """Update the cache from a loop packet.

        If the loop packet uses a different unit system to that of the cache
        then convert the loop packet before adding it to the cache. Update any
        previously seen cache fields and add any loop fields that have not been
        seen before.
        """

        if self.unit_system is None:
            self.unit_system = packet['usUnits']
        elif self.unit_system != packet['usUnits']:
            packet = weewx.units.to_std_system(packet, self.unit_system)
        for obs in [x for x in packet if x not in ['dateTime', 'usUnits']]:
            if packet[obs] is not None:
                self.cache[obs] = {'value': packet[obs], 'ts': ts}

    def get_value(self, obs, ts, max_age):
        """Get an obs value from the cache.

        Return a value for a given obs from the cache. If the value is older
        than max_age then None is returned.
        """

        if obs in self.cache and ts - self.cache[obs]['ts'] <= max_age:
            return self.cache[obs]['value']
        return None

    def get_packet(self, ts=None, max_age=600):
        """Get a loop packet from the cache.

        Resulting packet may contain None values.
        """

        if ts is None:
            ts = int(time.time() + 0.5)
        packet = {'dateTime': ts, 'usUnits': self.unit_system}
        for obs in self.cache:
            packet[obs] = self.get_value(obs, ts, max_age)
        return packet


# ============================================================================
#                            Utility Functions
# ============================================================================

def calc_trend(obs_type, now_vt, db_manager, then_ts, grace):
    """ Calculate change in an observation over a specified period.

    Inputs:
        obs_type:   database field name of observation concerned
        now_vt:     value of observation now (ie the finishing value)
        db_manager: manager to be used
        then_ts:    timestamp of start of trend period
        grace:      the largest difference in time when finding the then_ts
                    record that is acceptable

    Returns:
        Change in value over trend period. Can be positive, 0, negative or
        None. Result will be in 'group' units.
    """

    result = None
    if now_vt.value is not None:
        then_record = db_manager.getRecord(then_ts, grace)
        if then_record is not None and obs_type in then_record:
            then_vt = weewx.units.as_value_tuple(then_record, obs_type)
            try:
                then = convert(then_vt, now_vt.unit).value
            except KeyError:
                then = None
            if then is not None:
                result = now_vt.value - then
    return result<|MERGE_RESOLUTION|>--- conflicted
+++ resolved
@@ -889,7 +889,6 @@
         # grace period when looking for archive records
         self.grace = to_int(rtcr_config_dict.get('grace', DEFAULT_GRACE))
 
-<<<<<<< HEAD
         # determine how much logging is desired
         self.log_success = to_bool(weeutil.config.search_up(rtcr_config_dict,
                                                             'log_success',
@@ -897,21 +896,20 @@
         self.log_failure = to_bool(weeutil.config.search_up(rtcr_config_dict,
                                                             'log_failure',
                                                             True))
-=======
-        # How to treat wind direction that is None. If self.null_dir == 'LAST' 
-        # then we use the last known direction, otherwise we use whatever is 
-        # stored in self.null_dir. 
+
+        # How to treat wind direction that is None. If self.null_dir == 'LAST'
+        # then we use the last known direction, otherwise we use whatever is
+        # stored in self.null_dir.
         # first get the null_dir config option if it exists, default to 'LAST'
         _nd = rtcr_config_dict.get('null_dir', 'LAST')
         # no try to convert to an int
         try:
             _deg = "%d" % int(_nd)
         except (ValueError, TypeError):
-            # perhaps we have a string inter-cardinal direction or it's 'LAST', 
+            # perhaps we have a string inter-cardinal direction or it's 'LAST',
             # try to convert it to degrees, if we can't default to 'LAST'
             _deg = RealtimeClientrawThread.ic_to_degrees.get(_nd, 'LAST')
         self.null_dir = _deg
->>>>>>> 72326f6a
 
         # debug settings
         self.debug_loop = to_bool(rtcr_config_dict.get('debug_loop', False))
@@ -1731,7 +1729,6 @@
         # 116 - date of last lightning strike - will not implement
         data[116] = '---'
         # 117 - wind average direction
-        # just just .vec_dir, it will always return a non-None value
         data[117] = self.buffer['wind'].vec_dir
         # 118 - nexstorm distance - will not implement
         data[118] = 0.0
